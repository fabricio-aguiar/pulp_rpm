# -*- coding: utf-8 -*-
#
# Copyright © 2013 Red Hat, Inc.
#
# This software is licensed to you under the GNU General Public
# License as published by the Free Software Foundation; either version 
# 2 of the License (GPLv2) or (at your option) any later version.
# There is NO WARRANTY for this software, express or implied,
# including the implied warranties of MERCHANTABILITY,
# NON-INFRINGEMENT, or FITNESS FOR A PARTICULAR PURPOSE. You should
# have received a copy of GPLv2 along with this software; if not, see
# http://www.gnu.org/licenses/old-licenses/gpl-2.0.txt.
import math

from pulp_rpm.common import constants
from pulp_rpm.plugins.importers.iso_importer import configuration
from rpm_support_base import PulpRPMTests
import importer_mocks

CONFIG_SSL_CLIENT_CERT = 'ssl_client_cert'
CONFIG_SSL_CLIENT_KEY  = 'ssl_client_key'

class TestValidate(PulpRPMTests):
    """
    Test the validate() method.
    """
    def test_empty_config(self):
        # An empty config is actually valid
        config = importer_mocks.get_basic_config()
        status, error_message = configuration.validate(config)
        self.assertTrue(status)
        self.assertEqual(error_message, None)

    def test_invalid_config(self):
        config = importer_mocks.get_basic_config(**{constants.CONFIG_FEED_URL: "http://test.com/feed",
                                                    constants.CONFIG_MAX_SPEED: "A Thousand",
                                                    constants.CONFIG_NUM_THREADS: 7})
        status, error_message = configuration.validate(config)
        self.assertFalse(status)
        self.assertEqual(error_message, 'The configuration parameter <max_speed> must be set to a positive '
                                        'numerical value, but is currently set to <A Thousand>.')

    def test_validate(self):
        config = importer_mocks.get_basic_config(
            **{constants.CONFIG_FEED_URL: "http://test.com/feed", constants.CONFIG_MAX_SPEED: 56.6,
               constants.CONFIG_NUM_THREADS: 3})
        status, error_message = configuration.validate(config)
        self.assertTrue(status)
        self.assertEqual(error_message, None)


class TestValidateFeedUrl(PulpRPMTests):
    def test_invalid_config(self):
        config = importer_mocks.get_basic_config(**{constants.CONFIG_FEED_URL: 42})
        status, error_message = configuration.validate(config)
        self.assertFalse(status)
        self.assertEqual(error_message, '<feed_url> must be a string.')

    def test_required_when_other_parameters_are_present(self):
        for parameters in [
            {constants.CONFIG_MAX_SPEED: '1024'}, {constants.CONFIG_NUM_THREADS: 2},
            {constants.CONFIG_PROXY_PASSWORD: 'flock_of_seagulls',
             constants.CONFIG_PROXY_USER: 'big_kahuna_burger', constants.CONFIG_PROXY_URL: 'http://test.com'},
            {constants.CONFIG_PROXY_URL: 'http://test.com', constants.CONFIG_PROXY_PORT: '3037'},
            {constants.CONFIG_PROXY_URL: 'http://test.com'},
            {constants.CONFIG_SSL_CA_CERT: 'cert'},
            {constants.CONFIG_SSL_CLIENT_CERT: 'cert'},
            {constants.CONFIG_SSL_CLIENT_CERT: 'cert', constants.CONFIG_SSL_CLIENT_KEY: 'key'}]:
                # Each of the above configurations should cause the validator to complain about the feed_url
                # missing
                config = importer_mocks.get_basic_config(**parameters)
                status, error_message = configuration.validate(config)
                self.assertFalse(status)
                self.assertEqual(
                    error_message,
                    'The configuration parameter <feed_url> is required when any of the following other '
                    'parameters are defined: max_speed, num_threads, proxy_password, proxy_port, proxy_url, '
                    'proxy_user, ssl_ca_cert, ssl_client_cert, ssl_client_key')

    def test_valid(self):
        config = importer_mocks.get_basic_config(**{constants.CONFIG_FEED_URL: "http://test.com/feed"})
        status, error_message = configuration.validate(config)
        self.assertTrue(status)
        self.assertEqual(error_message, None)


class TestValidateMaxSpeed(PulpRPMTests):
    def test_validate(self):
        config = importer_mocks.get_basic_config(**{constants.CONFIG_MAX_SPEED: 1.0,
                                                    constants.CONFIG_FEED_URL: 'http://test.com'})
        status, error_message = configuration.validate(config)
        self.assertTrue(status)
        self.assertEqual(error_message, None)

    def test_invalid_config(self):
        config = importer_mocks.get_basic_config(**{constants.CONFIG_MAX_SPEED: -1.0,
                                                    constants.CONFIG_FEED_URL: 'http://test.com'})
        status, error_message = configuration.validate(config)
        self.assertFalse(status)
        self.assertEqual(error_message, 'The configuration parameter <max_speed> must be set to a positive '
                                        'numerical value, but is currently set to <-1.0>.')

<<<<<<< HEAD

class TestValidateValidateDownloads(PulpRPMTests):
    def test_invalid_config(self):
        config = importer_mocks.get_basic_config(**{constants.CONFIG_VALIDATE_DOWNLOADS: 1})
        status, error_message = configuration.validate(config)
        self.assertFalse(status)
        self.assertEqual(error_message, 'The configuration parameter <validate_downloads> must be set to a '
                                        'boolean value, but is currently set to <1>.')

    def test_string_true(self):
        config = importer_mocks.get_basic_config(**{constants.CONFIG_VALIDATE_DOWNLOADS: 'true'})
=======
    def test_invalid_str(self):
        config = importer_mocks.get_basic_config(**{constants.CONFIG_MAX_SPEED: '-42.0',
                                                    constants.CONFIG_FEED_URL: 'http://test.com'})
        status, error_message = configuration.validate(config)
        self.assertFalse(status)
        self.assertEqual(error_message, 'The configuration parameter <max_speed> must be set to a positive '
                                        'numerical value, but is currently set to <-42.0>.')

    def test_str(self):
        config = importer_mocks.get_basic_config(**{constants.CONFIG_MAX_SPEED: '512.0',
                                                    constants.CONFIG_FEED_URL: 'http://test.com'})
        status, error_message = configuration.validate(config)
        self.assertTrue(status)
        self.assertEqual(error_message, None)


class TestValidateNumThreads(PulpRPMTests):
    def test_float(self):
        config = importer_mocks.get_basic_config(**{constants.CONFIG_NUM_THREADS: math.pi,
                                                    constants.CONFIG_FEED_URL: 'http://test.com'})
        status, error_message = configuration.validate(config)
        self.assertFalse(status)
        self.assertEqual(error_message, 'The configuration parameter <num_threads> must be set to a positive '
                                        'integer, but is currently set to <%s>.'%math.pi)

    def test_float_str(self):
        config = importer_mocks.get_basic_config(**{constants.CONFIG_NUM_THREADS: '%s'%math.e,
                                                    constants.CONFIG_FEED_URL: 'http://test.com'})
        status, error_message = configuration.validate(config)
        self.assertFalse(status)
        self.assertEqual(error_message, 'The configuration parameter <num_threads> must be set to a positive '
                                        'integer, but is currently set to <%s>.'%math.e)

    def test_validate(self):
        config = importer_mocks.get_basic_config(**{constants.CONFIG_NUM_THREADS: 11,
                                                    constants.CONFIG_FEED_URL: 'http://test.com'})
        status, error_message = configuration.validate(config)
        self.assertTrue(status)
        self.assertEqual(error_message, None)

    def test_validate_str(self):
        config = importer_mocks.get_basic_config(**{constants.CONFIG_NUM_THREADS: '2',
                                                    constants.CONFIG_FEED_URL: 'http://test.com'})
        status, error_message = configuration.validate(config)
        self.assertTrue(status)
        self.assertEqual(error_message, None)

    def test_zero(self):
        config = importer_mocks.get_basic_config(**{constants.CONFIG_NUM_THREADS: 0,
                                                    constants.CONFIG_FEED_URL: 'http://test.com'})
        status, error_message = configuration.validate(config)
        self.assertFalse(status)
        self.assertEqual(error_message, 'The configuration parameter <num_threads> must be set to a positive '
                                        'integer, but is currently set to <0>.')


class TestValidateProxyPassword(PulpRPMTests):
    def test_password_is_non_string(self):
        parameters = {constants.CONFIG_PROXY_PASSWORD: 7, constants.CONFIG_PROXY_USER: "the_dude",
                      constants.CONFIG_FEED_URL: 'http://test.com'}
        config = importer_mocks.get_basic_config(**parameters)
        status, error_message = configuration.validate(config)
        self.assertFalse(status)
        self.assertEqual(error_message, "The configuration parameter <proxy_password> should be a string, "
                                        "but it was <type 'int'>.")

    def test_password_requires_username(self):
        parameters = {
            constants.CONFIG_PROXY_PASSWORD: 'duderino', constants.CONFIG_FEED_URL: 'http://test.com',
            constants.CONFIG_PROXY_URL: 'http://test.com'}
        config = importer_mocks.get_basic_config(**parameters)
        status, error_message = configuration.validate(config)
        self.assertFalse(status)
        self.assertEqual(error_message, 'The configuration parameter <proxy_password> requires the '
                                        '<proxy_user> parameter to also be set.')

    def test_validate(self):
        parameters = {constants.CONFIG_PROXY_PASSWORD: 'duderino', constants.CONFIG_PROXY_USER: 'the_dude',
                      constants.CONFIG_PROXY_URL: 'http://fake.com/',
                      constants.CONFIG_FEED_URL: 'http://test.com'}
        config = importer_mocks.get_basic_config(**parameters)
        status, error_message = configuration.validate(config)
        self.assertTrue(status)
        self.assertEqual(error_message, None)


class TestValidateProxyPort(PulpRPMTests):
    def test_float(self):
        parameters = {constants.CONFIG_PROXY_PORT: math.pi, constants.CONFIG_PROXY_URL: 'http://test.com',
                      constants.CONFIG_FEED_URL: 'http://test.com'}
        config = importer_mocks.get_basic_config(**parameters)
        status, error_message = configuration.validate(config)
        self.assertFalse(status)
        self.assertEqual(error_message, 'The configuration parameter <proxy_port> must be set to a positive '
                                        'integer, but is currently set to <%s>.'%math.pi)

    def test_float_str(self):
        parameters = {
            constants.CONFIG_PROXY_PORT: '%s'%math.e, constants.CONFIG_PROXY_URL: 'http://proxy.com',
            constants.CONFIG_FEED_URL: 'http://test.com'}
        config = importer_mocks.get_basic_config(**parameters)
        status, error_message = configuration.validate(config)
        self.assertFalse(status)
        self.assertEqual(error_message, 'The configuration parameter <proxy_port> must be set to a positive '
                                        'integer, but is currently set to <%s>.'%math.e)

    def test_validate(self):
        parameters = {constants.CONFIG_PROXY_PORT: 8088, constants.CONFIG_PROXY_URL: 'http://proxy.com',
                      constants.CONFIG_FEED_URL: 'http://test.com'}
        config = importer_mocks.get_basic_config(**parameters)
>>>>>>> 5ce8ef20
        status, error_message = configuration.validate(config)
        self.assertTrue(status)
        self.assertEqual(error_message, None)

<<<<<<< HEAD
    def test_valid_config(self):
        config = importer_mocks.get_basic_config(**{constants.CONFIG_VALIDATE_DOWNLOADS: True})
=======
    def test_validate_str(self):
        parameters = {constants.CONFIG_PROXY_PORT: '3128', constants.CONFIG_PROXY_URL: 'http://test.com',
                      constants.CONFIG_FEED_URL: 'http://test.com'}
        config = importer_mocks.get_basic_config(**parameters)
        status, error_message = configuration.validate(config)
        self.assertTrue(status)
        self.assertEqual(error_message, None)

    def test_zero(self):
        parameters = {constants.CONFIG_PROXY_PORT: 0, constants.CONFIG_PROXY_URL: 'http://test.com',
                      constants.CONFIG_FEED_URL: 'http://test.com'}
        config = importer_mocks.get_basic_config(**parameters)
        status, error_message = configuration.validate(config)
        self.assertFalse(status)
        self.assertEqual(error_message, 'The configuration parameter <proxy_port> must be set to a positive '
                                        'integer, but is currently set to <0>.')


class TestValidateProxyURL(PulpRPMTests):
    def test_required_when_other_parameters_are_present(self):
        for parameters in [
            {constants.CONFIG_PROXY_PASSWORD: 'flock_of_seagulls',
             constants.CONFIG_PROXY_USER: 'big_kahuna_burger', constants.CONFIG_FEED_URL: 'http://fake.com'},
            {constants.CONFIG_PROXY_PORT: '3037', constants.CONFIG_FEED_URL: 'http://fake.com'}]:
                # Each of the above configurations should cause the validator to complain about the proxy_url
                # missing
                config = importer_mocks.get_basic_config(**parameters)
                status, error_message = configuration.validate(config)
                self.assertFalse(status)
                self.assertEqual(
                    error_message,
                    'The configuration parameter <proxy_url> is required when any of the following other '
                    'parameters are defined: proxy_password, proxy_port, proxy_user')

    def test_url_is_non_string(self):
        config = importer_mocks.get_basic_config(**{constants.CONFIG_PROXY_URL: 7,
                                                    constants.CONFIG_FEED_URL: 'http://test.com'})
        status, error_message = configuration.validate(config)
        self.assertFalse(status)
        self.assertEqual(error_message, "The configuration parameter <proxy_url> should be a string, "
                                        "but it was <type 'int'>.")

    def test_validate(self):
        config = importer_mocks.get_basic_config(**{constants.CONFIG_PROXY_URL: 'http://fake.com/',
                                                    constants.CONFIG_FEED_URL: 'http://test.com'})
        status, error_message = configuration.validate(config)
        self.assertTrue(status)
        self.assertEqual(error_message, None)


class TestValidateProxyUsername(PulpRPMTests):
    def test_username_is_non_string(self):
        parameters = {constants.CONFIG_PROXY_PASSWORD: 'bowling', constants.CONFIG_PROXY_USER: 185,
                      constants.CONFIG_PROXY_URL: 'http://test.com',
                      constants.CONFIG_FEED_URL: 'http://test2.com'}
        config = importer_mocks.get_basic_config(**parameters)
        status, error_message = configuration.validate(config)
        self.assertFalse(status)
        self.assertEqual(error_message, "The configuration parameter <proxy_user> should be a string, "
                                        "but it was <type 'int'>.")

    def test_username_requires_password(self):
        parameters = {constants.CONFIG_PROXY_USER: 'the_dude', constants.CONFIG_FEED_URL: 'http://fake.com',
                      constants.CONFIG_PROXY_URL: 'http://fake.com'}
        config = importer_mocks.get_basic_config(**parameters)
        status, error_message = configuration.validate(config)
        self.assertFalse(status)
        self.assertEqual(error_message, 'The configuration parameter <proxy_user> requires the '
                                        '<proxy_password> parameter to also be set.')

    def test_validate(self):
        params = {constants.CONFIG_PROXY_PASSWORD: 'duderino', constants.CONFIG_PROXY_USER: 'the_dude',
                  constants.CONFIG_PROXY_URL: 'http://fake.com/',
                  constants.CONFIG_FEED_URL: 'http://test.com'}
        config = importer_mocks.get_basic_config(**params)
        status, error_message = configuration.validate(config)
        self.assertTrue(status)
        self.assertEqual(error_message, None)


class TestValidateSSLOptions(PulpRPMTests):
    def test_ca_cert_is_non_string(self):
        config = importer_mocks.get_basic_config(**{constants.CONFIG_SSL_CA_CERT: 7,
                                                    constants.CONFIG_FEED_URL: 'http://test.com'})
        status, error_message = configuration.validate(config)
        self.assertFalse(status)
        self.assertEqual(error_message, "The configuration parameter <ssl_ca_cert> should be a string, "
                                        "but it was <type 'int'>.")

    def test_client_cert_is_non_string(self):
        config = importer_mocks.get_basic_config(**{constants.CONFIG_SSL_CLIENT_CERT: 8,
                                                    constants.CONFIG_FEED_URL: 'http://test.com'})
        status, error_message = configuration.validate(config)
        self.assertFalse(status)
        self.assertEqual(error_message, "The configuration parameter <ssl_client_cert> should be a string, "
                                        "but it was <type 'int'>.")

    def test_client_key_is_non_string(self):
        params = {constants.CONFIG_SSL_CLIENT_KEY: 9, constants.CONFIG_SSL_CLIENT_CERT: 'cert!',
                  constants.CONFIG_FEED_URL: 'http://test.com'}
        config = importer_mocks.get_basic_config(**params)
        status, error_message = configuration.validate(config)
        self.assertFalse(status)
        self.assertEqual(error_message, "The configuration parameter <ssl_client_key> should be a string, "
                                        "but it was <type 'int'>.")

    def test_client_key_requires_client_cert(self):
        config = importer_mocks.get_basic_config(**{constants.CONFIG_SSL_CLIENT_KEY: 'Client Key!',
                                                    constants.CONFIG_FEED_URL: 'http://test.com'})
        status, error_message = configuration.validate(config)
        self.assertFalse(status)
        self.assertEqual(error_message, 'The configuration parameter <ssl_client_key> requires the '
                                        '<ssl_client_cert> parameter to also be set.')

    def test_validate(self):
        params = {
            constants.CONFIG_SSL_CA_CERT: 'CA Certificate!',
            constants.CONFIG_SSL_CLIENT_CERT: 'Client Certificate!',
            constants.CONFIG_FEED_URL: 'http://test.com'}
        config = importer_mocks.get_basic_config(**params)
>>>>>>> 5ce8ef20
        status, error_message = configuration.validate(config)
        self.assertTrue(status)
        self.assertEqual(error_message, None)<|MERGE_RESOLUTION|>--- conflicted
+++ resolved
@@ -65,7 +65,8 @@
             {constants.CONFIG_PROXY_URL: 'http://test.com'},
             {constants.CONFIG_SSL_CA_CERT: 'cert'},
             {constants.CONFIG_SSL_CLIENT_CERT: 'cert'},
-            {constants.CONFIG_SSL_CLIENT_CERT: 'cert', constants.CONFIG_SSL_CLIENT_KEY: 'key'}]:
+            {constants.CONFIG_SSL_CLIENT_CERT: 'cert', constants.CONFIG_SSL_CLIENT_KEY: 'key'},
+            {constants.CONFIG_VALIDATE_DOWNLOADS: True}]:
                 # Each of the above configurations should cause the validator to complain about the feed_url
                 # missing
                 config = importer_mocks.get_basic_config(**parameters)
@@ -75,7 +76,7 @@
                     error_message,
                     'The configuration parameter <feed_url> is required when any of the following other '
                     'parameters are defined: max_speed, num_threads, proxy_password, proxy_port, proxy_url, '
-                    'proxy_user, ssl_ca_cert, ssl_client_cert, ssl_client_key')
+                    'proxy_user, ssl_ca_cert, ssl_client_cert, ssl_client_key, validate_downloads')
 
     def test_valid(self):
         config = importer_mocks.get_basic_config(**{constants.CONFIG_FEED_URL: "http://test.com/feed"})
@@ -100,26 +101,14 @@
         self.assertEqual(error_message, 'The configuration parameter <max_speed> must be set to a positive '
                                         'numerical value, but is currently set to <-1.0>.')
 
-<<<<<<< HEAD
-
-class TestValidateValidateDownloads(PulpRPMTests):
-    def test_invalid_config(self):
-        config = importer_mocks.get_basic_config(**{constants.CONFIG_VALIDATE_DOWNLOADS: 1})
-        status, error_message = configuration.validate(config)
-        self.assertFalse(status)
-        self.assertEqual(error_message, 'The configuration parameter <validate_downloads> must be set to a '
-                                        'boolean value, but is currently set to <1>.')
-
-    def test_string_true(self):
-        config = importer_mocks.get_basic_config(**{constants.CONFIG_VALIDATE_DOWNLOADS: 'true'})
-=======
     def test_invalid_str(self):
         config = importer_mocks.get_basic_config(**{constants.CONFIG_MAX_SPEED: '-42.0',
                                                     constants.CONFIG_FEED_URL: 'http://test.com'})
         status, error_message = configuration.validate(config)
         self.assertFalse(status)
-        self.assertEqual(error_message, 'The configuration parameter <max_speed> must be set to a positive '
-                                        'numerical value, but is currently set to <-42.0>.')
+        self.assertEqual(
+            error_message, 'The configuration parameter <max_speed> must be set to a positive '
+                           'numerical value, but is currently set to <-42.0>.')
 
     def test_str(self):
         config = importer_mocks.get_basic_config(**{constants.CONFIG_MAX_SPEED: '512.0',
@@ -223,15 +212,10 @@
         parameters = {constants.CONFIG_PROXY_PORT: 8088, constants.CONFIG_PROXY_URL: 'http://proxy.com',
                       constants.CONFIG_FEED_URL: 'http://test.com'}
         config = importer_mocks.get_basic_config(**parameters)
->>>>>>> 5ce8ef20
-        status, error_message = configuration.validate(config)
-        self.assertTrue(status)
-        self.assertEqual(error_message, None)
-
-<<<<<<< HEAD
-    def test_valid_config(self):
-        config = importer_mocks.get_basic_config(**{constants.CONFIG_VALIDATE_DOWNLOADS: True})
-=======
+        status, error_message = configuration.validate(config)
+        self.assertTrue(status)
+        self.assertEqual(error_message, None)
+
     def test_validate_str(self):
         parameters = {constants.CONFIG_PROXY_PORT: '3128', constants.CONFIG_PROXY_URL: 'http://test.com',
                       constants.CONFIG_FEED_URL: 'http://test.com'}
@@ -352,7 +336,30 @@
             constants.CONFIG_SSL_CLIENT_CERT: 'Client Certificate!',
             constants.CONFIG_FEED_URL: 'http://test.com'}
         config = importer_mocks.get_basic_config(**params)
->>>>>>> 5ce8ef20
+
+
+class TestValidateValidateDownloads(PulpRPMTests):
+    def test_invalid_config(self):
+        config = importer_mocks.get_basic_config(**{constants.CONFIG_VALIDATE_DOWNLOADS: 1,
+                                                    constants.CONFIG_FEED_URL: 'http://feed.com'})
+        status, error_message = configuration.validate(config)
+        self.assertFalse(status)
+        self.assertEqual(error_message, 'The configuration parameter <validate_downloads> must be set to a '
+                                        'boolean value, but is currently set to <1>.')
+
+    def test_string_true(self):
+        config = importer_mocks.get_basic_config(**{constants.CONFIG_VALIDATE_DOWNLOADS: 'true',
+                                                    constants.CONFIG_FEED_URL: 'http://feed.com'})
+        status, error_message = configuration.validate(config)
+        self.assertTrue(status)
+        self.assertEqual(error_message, None)
+
+    def test_valid_config(self):
+        config = importer_mocks.get_basic_config(**{constants.CONFIG_VALIDATE_DOWNLOADS: True,
+                                                    constants.CONFIG_FEED_URL: 'http://feed.com'})
+        status, error_message = configuration.validate(config)
+        self.assertTrue(status)
+        self.assertEqual(error_message, None)
         status, error_message = configuration.validate(config)
         self.assertTrue(status)
         self.assertEqual(error_message, None)