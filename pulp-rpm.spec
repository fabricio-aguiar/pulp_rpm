# Copyright (c) 2010 Red Hat, Inc.
#
# This software is licensed to you under the GNU General Public
# License as published by the Free Software Foundation; either version
# 2 of the License (GPLv2) or (at your option) any later version.
# There is NO WARRANTY for this software, express or implied,
# including the implied warranties of MERCHANTABILITY,
# NON-INFRINGEMENT, or FITNESS FOR A PARTICULAR PURPOSE. You should
# have received a copy of GPLv2 along with this software; if not, see
# http://www.gnu.org/licenses/old-licenses/gpl-2.0


%{!?python_sitelib: %global python_sitelib %(%{__python} -c "from distutils.sysconfig import get_python_lib; print(get_python_lib())")}
%{!?python_sitearch: %global python_sitearch %(%{__python} -c "from distutils.sysconfig import get_python_lib; print(get_python_lib(1))")}


# ---- Pulp (rpm) --------------------------------------------------------------

Name: pulp-rpm
<<<<<<< HEAD
Version: 2.3.0
Release: 0.29.beta%{?dist}
=======
Version: 2.3.1
Release: 0.2.beta%{?dist}
>>>>>>> 806f7acf
Summary: Support for RPM content in the Pulp platform
Group: Development/Languages
License: GPLv2
URL: https://fedorahosted.org/pulp/
Source0: https://fedorahosted.org/releases/p/u/%{name}/%{name}-%{version}.tar.gz
BuildRoot: %{_tmppath}/%{name}-%{version}-%{release}-root-%(%{__id_u} -n)
BuildArch:      noarch
BuildRequires:  python2-devel
BuildRequires:  python-setuptools
BuildRequires:  rpm-python

%if 0%{?rhel} == 5
# RHEL-5
Requires: mkisofs
%else
# RHEL-6 & Fedora
Requires: genisoimage
%endif

%description
Provides a collection of platform plugins, client extensions and agent
handlers that provide RPM support.

%prep
%setup -q

%build

# Yum Distributor, ISO Plugins, Export Distributor
pushd pulp_rpm/src
%{__python} setup.py build
popd

# Yum Importer
pushd plugins
%{__python} setup.py build
popd

%install
rm -rf %{buildroot}

# Yum Distributor, ISO Plugins, Export Distributor
pushd pulp_rpm/src
%{__python} setup.py install -O1 --skip-build --root %{buildroot}
popd

pushd plugins
%{__python} setup.py install -O1 --skip-build --root %{buildroot}
popd

# Directories
mkdir -p /srv
mkdir -p %{buildroot}/%{_sysconfdir}/pulp
mkdir -p %{buildroot}/%{_sysconfdir}/pki/pulp/content
mkdir -p %{buildroot}/%{_sysconfdir}/yum.repos.d
mkdir -p %{buildroot}/%{_usr}/lib
mkdir -p %{buildroot}/%{_usr}/lib/pulp/plugins
mkdir -p %{buildroot}/%{_usr}/lib/pulp/admin/extensions
mkdir -p %{buildroot}/%{_usr}/lib/pulp/consumer/extensions
mkdir -p %{buildroot}/%{_usr}/lib/pulp/agent/handlers
mkdir -p %{buildroot}/%{_var}/lib/pulp/published/http
mkdir -p %{buildroot}/%{_var}/lib/pulp/published/https
mkdir -p %{buildroot}/%{_usr}/lib/yum-plugins/
mkdir -p %{buildroot}/%{_var}/www

# Configuration
cp -R pulp_rpm/etc/httpd %{buildroot}/%{_sysconfdir}
cp -R pulp_rpm/etc/pulp %{buildroot}/%{_sysconfdir}
cp -R pulp_rpm/etc/yum %{buildroot}/%{_sysconfdir}

# WSGI
cp -R pulp_rpm/srv %{buildroot}

# WWW
ln -s %{_var}/lib/pulp/published %{buildroot}/%{_var}/www/pub

# Extensions
cp -R pulp_rpm/extensions/admin/* %{buildroot}/%{_usr}/lib/pulp/admin/extensions
cp -R pulp_rpm/extensions/consumer/* %{buildroot}/%{_usr}/lib/pulp/consumer/extensions

# Agent Handlers
cp pulp_rpm/handlers/* %{buildroot}/%{_usr}/lib/pulp/agent/handlers

# Plugins
cp -R pulp_rpm/plugins/* %{buildroot}/%{_usr}/lib/pulp/plugins

# Yum Plugins
cp -R pulp_rpm/usr/lib/yum-plugins %{buildroot}/%{_usr}/lib

# Ghost repository file for consumers
touch %{buildroot}/%{_sysconfdir}/yum.repos.d/pulp.repo

%clean
rm -rf %{buildroot}


# define required pulp platform version.
%global pulp_version %{version}


# ---- RPM Common --------------------------------------------------------------

%package -n python-pulp-rpm-common
Summary: Pulp RPM support common library
Group: Development/Languages
Requires: python-pulp-common = %{pulp_version}

%description -n python-pulp-rpm-common
A collection of modules shared among all RPM components.

%files -n python-pulp-rpm-common
%defattr(-,root,root,-)
%dir %{python_sitelib}/pulp_rpm
%{python_sitelib}/pulp_rpm/__init__.py*
%{python_sitelib}/pulp_rpm/common/
%doc


# ---- RPM Extension Common ----------------------------------------------------

%package -n python-pulp-rpm-extension
Summary: The RPM extension common library
Group: Development/Languages
Requires: python-pulp-rpm-common = %{pulp_version}
Requires: rpm-python

%description -n python-pulp-rpm-extension
A collection of components shared among RPM extensions.

%files -n python-pulp-rpm-extension
%defattr(-,root,root,-)
%{python_sitelib}/pulp_rpm/extension/
%doc


# ---- Plugins -----------------------------------------------------------------

%package plugins
Summary: Pulp RPM plugins
Group: Development/Languages
Requires: python-pulp-rpm-common = %{pulp_version}
Requires: pulp-server = %{pulp_version}
Requires: createrepo >= 0.9.9-21
Requires: python-rhsm >= 1.8.0
Requires: pyliblzma
Requires: python-nectar >= 1.1.0
%description plugins
Provides a collection of platform plugins that extend the Pulp platform
to provide RPM specific support.

%files plugins
%defattr(-,root,root,-)
%{python_sitelib}/pulp_rpm/migrations/
%{python_sitelib}/pulp_rpm/repo_auth/
%{python_sitelib}/pulp_rpm/yum_plugin/
%{python_sitelib}/pulp_rpm/plugins/
%{python_sitelib}/*.egg-info
%config(noreplace) %{_sysconfdir}/pulp/repo_auth.conf
%config(noreplace) %{_sysconfdir}/httpd/conf.d/pulp_rpm.conf
%{_usr}/lib/pulp/plugins/types/rpm_support.json
%{_usr}/lib/pulp/plugins/types/iso_support.json
%{_usr}/lib/pulp/plugins/distributors/yum_distributor/
%{_usr}/lib/pulp/plugins/distributors/iso_distributor/
%{_sysconfdir}/pulp/vhosts80/rpm.conf
%defattr(-,apache,apache,-)
%{_var}/www/pub
%{_var}/lib/pulp/published/
%{_sysconfdir}/pki/pulp/content/
/srv/pulp/repo_auth.wsgi
%doc


# ---- Admin Extensions --------------------------------------------------------

%package admin-extensions
Summary: The RPM admin client extensions
Group: Development/Languages
Requires: python-pulp-rpm-extension = %{pulp_version}
Requires: pulp-admin-client = %{pulp_version}

%description admin-extensions
A collection of extensions that supplement and override generic admin
client capabilites with RPM specific features.

%files admin-extensions
%defattr(-,root,root,-)
%{_usr}/lib/pulp/admin/extensions/rpm_admin_consumer/
%{_usr}/lib/pulp/admin/extensions/rpm_repo/
%{_usr}/lib/pulp/admin/extensions/iso/
%doc


# ---- Consumer Extensions -----------------------------------------------------

%package consumer-extensions
Summary: The RPM consumer client extensions
Group: Development/Languages
Requires: python-pulp-rpm-extension = %{pulp_version}
Requires: pulp-consumer-client = %{pulp_version}

%description consumer-extensions
A collection of extensions that supplement and override generic consumer
client capabilites with RPM specific features.

%files consumer-extensions
%defattr(-,root,root,-)
%{_usr}/lib/pulp/consumer/extensions/rpm_consumer/
%doc


# ---- Agent Handlers ----------------------------------------------------------

%package handlers
Summary: Pulp agent rpm handlers
Group: Development/Languages
Requires: python-rhsm
Requires: python-pulp-rpm-common = %{pulp_version}
Requires: python-pulp-agent-lib = %{pulp_version}

%description handlers
A collection of handlers that provide both Linux and RPM specific
functionality within the Pulp agent.  This includes RPM install, update,
uninstall; RPM profile reporting; binding through yum repository
management and Linux specific commands such as system reboot.

%files handlers
%defattr(-,root,root,-)
%{python_sitelib}/pulp_rpm/handler/
%{_sysconfdir}/pulp/agent/conf.d/bind.conf
%{_sysconfdir}/pulp/agent/conf.d/linux.conf
%{_sysconfdir}/pulp/agent/conf.d/rpm.conf
%ghost %{_sysconfdir}/yum.repos.d/pulp.repo
%{_usr}/lib/pulp/agent/handlers/bind.py*
%{_usr}/lib/pulp/agent/handlers/linux.py*
%{_usr}/lib/pulp/agent/handlers/rpm.py*
%doc


# ---- YUM Plugins -------------------------------------------------------------

%package yumplugins
Summary: Yum plugins supplementing in Pulp consumer operations
Group: Development/Languages
Requires: yum
Requires: python-rhsm >= 1.8.0
Requires: python-pulp-bindings = %{pulp_version}

%description yumplugins
A collection of yum plugins supplementing Pulp consumer operations.

%files yumplugins
%defattr(-,root,root,-)
%{_sysconfdir}/yum/pluginconf.d/pulp-profile-update.conf
%{_usr}/lib/yum-plugins/pulp-profile-update.py*
%doc



%changelog
<<<<<<< HEAD
=======
* Fri Nov 22 2013 Jeff Ortel <jortel@redhat.com> 2.3.1-0.2.beta
- 1033776 - If scratchpad contains fields other than checksum_type then
  checksum may be calculated incorrectly. (bcourt@redhat.com)

* Fri Nov 22 2013 Jeff Ortel <jortel@redhat.com> 2.3.1-0.1.beta
- Pulp rebuild

* Tue Nov 19 2013 Barnaby Court <bcourt@redhat.com> 2.3.0-0.37.beta
- 1029057 - Save the rpm repo checksum type from the repo scratchpad to the
  distributor config during a publish. (bcourt@redhat.com)

* Fri Nov 15 2013 Jeff Ortel <jortel@redhat.com> 2.3.0-0.36.beta
- Pulp rebuild

* Thu Nov 14 2013 Jeff Ortel <jortel@redhat.com> 2.3.0-0.35.beta
- Pulp rebuild

* Thu Nov 14 2013 Barnaby Court <bcourt@redhat.com> 2.3.0-0.34.beta
- Pulp rebuild

* Tue Nov 12 2013 Barnaby Court <bcourt@redhat.com> 2.3.0-0.33.beta
- 1029057 - override sha with sha1 in order to support yum modifyrepo command.
  (bcourt@redhat.com)

* Mon Nov 11 2013 Barnaby Court <bcourt@redhat.com> 2.3.0-0.32.beta
- 1029057 - Set checksum for metadata from upstream repository on synced
  repositories. (bcourt@redhat.com)

* Thu Nov 07 2013 Jeff Ortel <jortel@redhat.com> 2.3.0-0.31.beta
- Pulp rebuild

* Thu Nov 07 2013 Jeff Ortel <jortel@redhat.com> 2.3.0-0.30.beta
- 1026907 - Fix dep equality comparison when a release is omitted.
  (jason.dobies@redhat.com)

>>>>>>> 806f7acf
* Wed Nov 06 2013 Jeff Ortel <jortel@redhat.com> 2.3.0-0.29.beta
- Pulp rebuild

* Wed Nov 06 2013 Jeff Ortel <jortel@redhat.com> 2.3.0-0.28.beta
- 1020007 - added loading of conf file to entry point (jason.connor@gmail.com)

* Fri Nov 01 2013 Jeff Ortel <jortel@redhat.com> 2.3.0-0.27.beta
- Pulp rebuild

* Tue Oct 29 2013 Jeff Ortel <jortel@redhat.com> 2.3.0-0.26.beta
- Pulp rebuild

* Mon Oct 28 2013 Jeff Ortel <jortel@redhat.com> 2.3.0-0.25.beta
- 1018235 - Docs about how a repo URL is generated. (jason.dobies@redhat.com)

* Wed Oct 23 2013 Jeff Ortel <jortel@redhat.com> 2.3.0-0.24.beta
- 1021672 - Ensure that if the treeinfo specifies a packagedir that the
  directory is created and a link to all the packages can be found within it
  (bcourt@redhat.com)
- 1008010 - fixed parsing of the translated names and descriptions for groups
  and categories during import (mhrivnak@redhat.com)

* Fri Oct 18 2013 Jeff Ortel <jortel@redhat.com> 2.3.0-0.23.beta
- 1020415 - added a workaround for a bug in yum where it neglects to encode
  epochs to strings, which in rare circumstances could cause a failure to
  generate updateinfo.xml (mhrivnak@redhat.com)

* Wed Oct 16 2013 Jeff Ortel <jortel@redhat.com> 2.3.0-0.22.beta
- Pulp rebuild

* Tue Oct 15 2013 Jeff Ortel <jortel@redhat.com> 2.3.0-0.21.beta
- 973678 - Return a report when ISO uploads are processed. (rbarlow@redhat.com)

* Mon Oct 14 2013 Jeff Ortel <jortel@redhat.com> 2.3.0-0.20.beta
- Pulp rebuild

* Fri Oct 11 2013 Jeff Ortel <jortel@redhat.com> 2.3.0-0.19.beta
- Pulp rebuild

* Thu Oct 10 2013 Jeff Ortel <jortel@redhat.com> 2.3.0-0.18.beta
- 975503 - Add pulp-admin iso repo publish status command (bcourt@redhat.com)
- 999129 - create and use unique subdirectories for rpm and iso uploads
  (skarmark@redhat.com)

* Wed Oct 02 2013 Jeff Ortel <jortel@redhat.com> 2.3.0-0.17.beta
- 1011267 - Display checksum validation errors via the RPM command line client
  (bcourt@redhat.com)
- 962928 - adding repo feed validation in iso_importer to raise a more graceful
  error message than random traceback (skarmark@redhat.com)

* Thu Sep 26 2013 Jeff Ortel <jortel@redhat.com> 2.3.0-0.16.alpha
- 965751 - the iso importer now uses the threaded requests downloader instead
  of the curl downloader (mhrivnak@redhat.com)
- 976435 - load puppet importer config from a file using a common method.
  (bcourt@redhat.com)

* Thu Sep 26 2013 Jeff Ortel <jortel@redhat.com> 2.3.0-0.15.alpha
- 979589 - fixing consumer update for all packages failing with  KeyError:
  'resolved' (skarmark@redhat.com)

* Wed Sep 18 2013 Jeff Ortel <jortel@redhat.com> 2.3.0-0.14.alpha
- Pulp rebuild

* Wed Sep 18 2013 Jeff Ortel <jortel@redhat.com> 2.3.0-0.13.alpha
- 1004790 - Remove legacy dependency on Grinder that is no longer required.
  (bcourt@redhat.com)
- 953248 - Custom checksum on repository config was not honored.
  (bcourt@redhat.com)
- 973744 - when doing recursive copies, all copied units are now displayed, not
  just the ones that were explicitly matched by the request.
  (mhrivnak@redhat.com)
- 972913 - adding cli validation for conditional packages when upload a package
  group (skarmark@redhat.com)

* Fri Sep 13 2013 Jeff Ortel <jortel@redhat.com> 2.3.0-0.12.alpha
- Pulp rebuild

* Thu Sep 12 2013 Jeff Ortel <jortel@redhat.com> 2.3.0-0.11.alpha
- Pulp rebuild

* Thu Sep 12 2013 Jeff Ortel <jortel@redhat.com> 2.3.0-0.10.alpha
- 973678 - Do not allow ISOs named PULP_MANIFEST to be uploaded.
  (rbarlow@redhat.com)

* Tue Sep 10 2013 Jeff Ortel <jortel@redhat.com> 2.3.0-0.9.alpha
- 997177 - Move uploads to the content directory instead of copying them
  (bcourt@redhat.com)
- 976845 - updating descriptions for iso repo sync and publish commands as both
  don't support status sub-command (skarmark@redhat.com)

* Fri Sep 06 2013 Barnaby Court <bcourt@redhat.com> 2.3.0-0.8.alpha
- 1004897 - Fix bug where distributor validate_config is finding relative path
  conflicts with the repository that is being updated (bcourt@redhat.com)
- 979587 - updating consumer update command to default to all packages instead
  of accepting -a flag. (skarmark@redhat.com)
- 979587 - updating consumer update command to default to all packages instead
  of accepting -a flag (skarmark@redhat.com)
- 1004086 - Rename migration #11 to #7, and increment migration version #7 to
  #10 by one. (rbarlow@redhat.com)
- 1004049 - added a migration for errata that have the old "from_str" key
  (mhrivnak@redhat.com)
- 915330 - Fix performance degradation of importer and distributor
  configuration validation as the number of repositories increased
  (bcourt@redhat.com)

* Fri Aug 30 2013 Barnaby Court <bcourt@redhat.com> 2.3.0-0.7.alpha
- Pulp rebuild

* Thu Aug 29 2013 Jeff Ortel <jortel@redhat.com> 2.3.0-0.6.alpha
- Pulp rebuild

* Thu Aug 29 2013 Barnaby Court <bcourt@redhat.com> 2.3.0-0.5.alpha
- Pulp rebuild

* Tue Aug 27 2013 Jeff Ortel <jortel@redhat.com> 2.3.0-0.4.alpha
- Pulp rebuild

* Tue Aug 27 2013 Jeff Ortel <jortel@redhat.com> 2.3.0-0.3.alpha
- 956711 - Raise an error to the client if an attempt is made to install an
  errata that does not exist in a repository bound to the consumer
  (bcourt@redhat.com)
- 999516 - Block plugin tests from running on RHEL 5 (bcourt@redhat.com)
- 999516 - Block plugin tests from running on RHEL 5 (bcourt@redhat.com)
- 999516 - Block plugin tests from running on RHEL 5 (bcourt@redhat.com)
- 999516 - Block plugin tests from running on RHEL 5 (bcourt@redhat.com)
- 991500 - changes with respect to updated get_repo_units conduit call to
  return plugin units instead of dictionary (skarmark@redhat.com)
- 996625 - sync now always saves groups and categories, in case their metadata
  has changed. (mhrivnak@redhat.com)
- 981782 - Add the ability to change the skip options on the rpm repo update
  command (bcourt@redhat.com)
- 995572 - fixed a treeinfo file parsing error when dealing with treeinfo files
  that do not include a "variant" value. (mhrivnak@redhat.com)
- 995096 - fixed multiple bugs in errata parsing and added a test
  (mhrivnak@redhat.com)
- 995146 - Rename one of two migrations that were sharing version 0012.
  (rbarlow@redhat.com)
- 993452 - when uploading an RPM, the "location" tag in its generated repodata
  XML is now correct. (mhrivnak@redhat.com)
- 980181 - added listing file generation on publish and unpublish
  (jason.connor@gmail.com)

* Thu Aug 01 2013 Jeff Ortel <jortel@redhat.com> 2.3.0-0.2.alpha
- 988919 - non-standard repo metadata files that happen to be sqlite files can
  now be downloaded successfully during a sync (mhrivnak@redhat.com)
- 988005 - uploads of units that are not RPMs work again (mhrivnak@redhat.com)
- 986026 - Added a migration to upgrade conditional_package_names from v1 to
  v2. (rbarlow@redhat.com)
- 987663 - syncing of a distribution now uses a nectar factory to get the most
  appropriate downloader type for a given URL, defaulting to the requests
  library for HTTP. It also now uses the nectar config options that are
  specified in the importer config instead of always using a default config.
  (mhrivnak@redhat.com)
- 952386 - Cleanup published files when ISODistributors are removed.
  (rbarlow@redhat.com)
- 976579 - adding creation of Packages symlink to contents
  (jason.connor@gmail.com)
- 975543 - Change the ISO "content" command name to "isos".
  (rbarlow@redhat.com)
- 974590 - Handle multiple calls to copy metadata files.
  (jason.dobies@redhat.com)
- 950772 - Don't attempt state transitions away from STATE_CANCELLED.
  (rbarlow@redhat.com)

* Mon Jul 15 2013 Jeff Ortel <jortel@redhat.com> 2.2.0-0.21.beta
- 984104 - fixed a bug that caused multiple calls to group copy with the
  --recursive option to fail (mhrivnak@redhat.com)
- 983323 - fixed an XML parsing incompatibility with python 2.6 where the
  default XML namespace was being mishandled. (mhrivnak@redhat.com)

* Tue Jul 09 2013 Jeff Ortel <jortel@redhat.com> 2.2.0-0.20.beta
- 982649 - fixing a python 2.6 incompatibility which caused writing of XML for
  individual packages to fail. (mhrivnak@redhat.com)

* Mon Jul 08 2013 Jeff Ortel <jortel@redhat.com> 2.2.0-0.19.beta
- Pulp rebuild

* Wed Jul 03 2013 Jeff Ortel <jortel@redhat.com> 2.2.0-0.18.beta
- Pulp rebuild

* Wed Jul 03 2013 Jeff Ortel <jortel@redhat.com> 2.2.0-0.17.beta
- 976042 - source RPMs are now categorized correctly as type "srpm".
  (mhrivnak@redhat.com)
- 980572 - can now import groups from comps.xml files where some groups entries
  don't include a "uservisible" value, such as in a Fedora 18 repo.
  (mhrivnak@redhat.com)
- 973402 - fixed a mishandling of XML namespaces in repo metadata that led to
  problems when installing packages with dependencies from a published repo.
  (mhrivnak@redhat.com)

* Thu Jun 20 2013 Jeff Ortel <jortel@redhat.com> 2.2.0-0.5.beta
- 976333 - Fixed importer config look up to use constant
  (jason.dobies@redhat.com)
- 976333 - Updated the relative URL calculation to use the new key for feed
  (jason.dobies@redhat.com)

* Mon Jun 17 2013 Jeff Ortel <jortel@redhat.com> 2.2.0-0.4.beta
- 974663 - the importer can now save repo metadata files of unknown types in
  the database as units (mhrivnak@redhat.com)
- 972909 - Extract the provides/requires fields from the XML server-side.
  (jason.dobies@redhat.com)
- 973387 - fix fsize attribute error on unit install progress reporting.
  (jortel@redhat.com)
- 972909 - invalid requires and provides data originally generated by the v2.1
  upload workflow now gets corrected by a migration. (mhrivnak@redhat.com)

* Tue Jun 11 2013 Jeff Ortel <jortel@redhat.com> 2.2.0-0.3.beta
- 972911 - migration 0010 now works. Had to account for cases where a
  provide/require had already been converted, and cases where encoding was non-
  ASCII. (mhrivnak@redhat.com)
- 962941 - Don't use ISO names as keys in the progress report.
  (rbarlow@redhat.com)
- 971953 - Work around to limit RAM usage during RPM removal
  (jason.dobies@redhat.com)
- 970795 - Make sure the publishing build directory is empty before publishing
  ISOs. (rbarlow@redhat.com)
- 971161 - Added distribution failed state rendering that was removed since 2.1
  (jason.dobies@redhat.com)
- 955700 - Merge commit 'ba158afb1960799fb8f0dd458f5da21dfe936507' into pulp
  (skarmark@redhat.com)
- 971200 - Fixed pagination of iterables so that a non-generator doesn't cause
  an infinite loop. (mhrivnak@redhat.com)
- 969529 - Remove the content-unit option in addition to the type option
  (jason.dobies@redhat.com)
- 971154 - Add an uploads section with appropriate commands to the ISO CLI.
  (rbarlow@redhat.com)
- 971167 - during repo sync, before each RPM's XML snippet from primary.xml
  gets saved to the database, the <location/> tag is modified so that the href
  attribute contains only the file name, and no other leading path or URL
  elements. This matches the expectation that files are published at the root
  of the repository. (mhrivnak@redhat.com)
- 971157 - the new yum importer can now at sync time skip the four types
  mentioned in the --skip option of the pulp-admin rpm repo create command.
  Those types are rpm, drpm, erratum, and distribution. (mhrivnak@redhat.com)
- 971060 - fixing copy of distributions. Also had to fix the text output of a
  successful command, which was incorrectly displaying the distribution
  identity. (mhrivnak@redhat.com)
- 970777 - the new importer no longer looks for the non-existant CLI option
  --copy-children during a copy operation. (mhrivnak@redhat.com)
- 923334 - fix processing of task.result and restructure command to work with a
  list of tasks. (jortel@redhat.com)
- 955700 - Added all command to pulp-admin rpm repo copy to copy all content
  units and unit tests for the same (skarmark@redhat.com)

* Thu Jun 06 2013 Jeff Ortel <jortel@redhat.com> 2.2.0-0.2.beta
- 969579 - Further corrections to the deps for yumplugins
  (jason.dobies@redhat.com)
- 969579 - The client-side yum plugins don't require the server
  (jason.dobies@redhat.com)
- 971138 - Include a missing module from my last commit. (rbarlow@redhat.com)
- 971138 - Add a new contents command to the CLI for ISO repos.
  (rbarlow@redhat.com)
- 970741 - Updated nectar depedency for error_msg support
  (jason.dobies@redhat.com)
- 970787 - Add a unit removal command to the ISO client. (rbarlow@redhat.com)
- 970746 - Updated recipes for new proxy_* config names
  (jason.dobies@redhat.com)
- 970636 - Scope the fields loaded for the copy to minimize RAM.
  (jason.dobies@redhat.com)
- 970269 - making the 'id' attribute of errata references optional, since
  evidence suggests that they are not present in rhel6 repos.
  (mhrivnak@redhat.com)
- 970267 - removing the use of a parameter that didn't exist in python 2.6.
  Thankfully I was passing the default value anyway, so the 2.6 behavior is
  what I want even without the parameter. (mhrivnak@redhat.com)

* Tue Jun 04 2013 Jeff Ortel <jortel@redhat.com> 2.2.0-0.1.beta
- 968535 - leverage --no-compress; need to compensate for anaconda bug related
  to compressed metadata. (jortel@redhat.com)
- 968543 - remove conditional in pulp_version macro. (jortel@redhat.com)
- 963774 - Added the *sort_index fields to the search indexes
  (jason.dobies@redhat.com)
- 965818 - Added translation from new format for provides/requires to a more
  user-friendly output (jason.dobies@redhat.com)
- 955702 - updating documentation for mirroring a repository with a valid url
  and corresponding output (skarmark@redhat.com)
- 966178 - Added default to remove-missing (jason.dobies@redhat.com)

* Thu May 30 2013 Jeff Ortel <jortel@redhat.com> 2.2.0-0.15.alpha
- 950690 - Removed copy commands that aren't supported in the plugin
  (jason.dobies@redhat.com)

* Fri May 24 2013 Jeff Ortel <jortel@redhat.com> 2.2.0-0.14.alpha
- 966178 - Added default to remove-missing (jason.dobies@redhat.com)

* Thu May 23 2013 Jeff Ortel <jortel@redhat.com> 2.2.0-0.13.alpha
- Pulp rebuild

* Thu May 23 2013 Jeff Ortel <jortel@redhat.com> 2.2.0-0.12.alpha
- Pulp rebuild

* Tue May 21 2013 Jeff Ortel <jortel@redhat.com> 2.2.0-0.11.alpha
- Pulp rebuild

* Mon May 20 2013 Jeff Ortel <jortel@redhat.com> 2.2.0-0.10.alpha
- Pulp rebuild

* Mon May 20 2013 Jeff Ortel <jortel@redhat.com> 2.2.0-0.9.alpha
- Pulp rebuild

* Fri May 17 2013 Jeff Ortel <jortel@redhat.com> 2.2.0-0.8.alpha
- Pulp rebuild

* Mon May 13 2013 Jeff Ortel <jortel@redhat.com> 2.2.0-0.5.alpha
- Pulp rebuild

* Mon May 13 2013 Jeff Ortel <jortel@redhat.com> 2.2.0-0.3.alpha
- 959823 - splitting up a query for existing units by type, allowing each query
  to limit which fields are loaded, thus reducing the memory footprint.
  (mhrivnak@redhat.com)
- 957870 - translate errata into full NEVRA package names. (jortel@redhat.com)
- 956372 - fix errata installs. (jortel@redhat.com)
- 954038 - minor changes to fix unit tests (skarmark@redhat.com)
- 954038 - minor changes to fix unit tests (skarmark@redhat.com)
- 954038 - minor renaming (skarmark@redhat.com)
- 954038 - updating rpm package profiler applicability api to accept unit ids
  instead of unit keys (skarmark@redhat.com)
- 954038 - updating errata profiler applicability api for accept unit ids
  instead of unit keys (skarmark@redhat.com)
- 887000 - leveraging new cancel report to keep cancelled state
  (jason.connor@gmail.com)
- 924778 - Provide option to skip re-uploading existing files
  (jason.dobies@redhat.com)
- 953575 - Corrected relative_url to being a required parameter
  (jason.dobies@redhat.com)
- 950695 - Mike's going to take the presto data out of the scratch pad
  entirely, so even if this test wasn't horribly broken by making a live
  connection, it wouldn't be valid in another month anyway.
  (jason.dobies@redhat.com)
- 955172 - Removing rhsm from our repo and now using the regular python-rhsm
  (mhrivnak@redhat.com)

* Fri Apr 19 2013 Jeff Ortel <jortel@redhat.com> 2.2.0-0.2.alpha
- 953665 - added the ability for copy operations to not also copy child units,
  such as a group copying its RPMs. Also restricted the fetching of existing
  units to their unit key fields, which reduced RAM use tremendously. Copying a
  RHEL6 repo went from using about 4.3GB of RAM to < 100MB.
  (mhrivnak@redhat.com)
- 928084 - The ISOImporter now handles malformed PULP_MANIFEST files.
  (rbarlow@redhat.com)

* Fri Apr 12 2013 Jeff Ortel <jortel@redhat.com> 2.2.0-0.1.alpha
- 950740 - add support {?dist} in the Release: in .spec files.
  (jortel@redhat.com)
- 947927 - When looking for nested elements in a copy, only check the source
  repository, not all of Pulp. By nested elements I mean RPMs in a package
  group or groups in a package category. (jason.dobies@redhat.com)
- 928509 - Added errata v. consumer centric applicability reports
  (jason.dobies@redhat.com)
- 949008 - Use a value of 2 for pycurl's SSL_VERIFYHOST setting instead of 1.
  (rbarlow@redhat.com)
- 949004 - Append trailing slashes to ISO feed URLs when they lack them.
  (rbarlow@redhat.com)
- 873313 - Very high memory usage during repo sync (jwmatthews@gmail.com)
- 923448 - made the changelog and filelist metadata migration more robust in
  terms of handling non-utf8 text encoding (mhrivnak@redhat.com)
- 923351 - updating errata profiler applicability function to add errata
  details to the applicability report (skarmark@redhat.com)
- 923794 - The error report coming out of the yum importer can't be serialized
  to the database (jwmatthews@gmail.com)
- 923792 - Errata queries during sync don't properly limit returned data
  (jwmatthews@gmail.com)
- 920322 - Use import_units() inside of _import_pkg_category_unit() to ensure
  that we handle package groups correctly. (rbarlow@redhat.com)
- 919519 - Adjust documentation to reflect new export publishing location.
  (rbarlow@redhat.com)
- 919519 - The export distributor now published to /pulp/exports instead of
  /pulp/isos. (rbarlow@redhat.com)
- 912836 - Fix disconnect between rpm repo extension and repolib with regard to
  GPG.keys. (jortel@redhat.com)
- 917083 - ghost pulp.repo so it's cleaned up on uninstall. (jortel@redhat.com)

* Mon Mar 04 2013 Jeff Ortel <jortel@redhat.com> 2.1.0-0.19.alpha
- 902514 - removed the <VirtualHost *:80> block in favor of using the
  platform's authoritative one. (mhrivnak@redhat.com)
- 916336 - Change the default num_threads to 4. (rbarlow@redhat.com)
- 913172 - Fixed a section heading and added info about configuring a proxy for
  global use (mhrivnak@redhat.com)
- 889565 - Corrected configuration options from being flags to options
  (jason.dobies@redhat.com)

* Tue Feb 26 2013 Jeff Ortel <jortel@redhat.com> 2.1.0-0.18.alpha
- Pulp rebuild

* Tue Feb 26 2013 Jeff Ortel <jortel@redhat.com> 2.1.0-0.17.alpha
- Pulp rebuild

* Mon Feb 25 2013 Jeff Ortel <jortel@redhat.com> 2.1.0-0.16.alpha
- Pulp rebuild

* Fri Feb 22 2013 Jeff Ortel <jortel@redhat.com> 2.1.0-0.14.alpha
- 905119 - Remove unused /ks alias from the pulp_rpm.conf file.
  (rbarlow@redhat.com)

* Thu Feb 21 2013 Jeff Ortel <jortel@redhat.com> 2.1.0-0.13.alpha
- Pulp rebuild

* Tue Feb 19 2013 Jeff Ortel <jortel@redhat.com> 2.1.0-0.12.alpha
- Pulp rebuild

* Thu Feb 14 2013 Jeff Ortel <jortel@redhat.com> 2.1.0-0.10.alpha
- Pulp rebuild

* Thu Feb 14 2013 Jeff Ortel <jortel@redhat.com> 2.1.0-0.9.alpha
- Pulp rebuild

* Wed Feb 13 2013 Jeff Ortel <jortel@redhat.com> 2.1.0-0.8.alpha
- Pulp rebuild

* Wed Feb 13 2013 Jeff Ortel <jortel@redhat.com> 2.1.0-0.7.alpha
- Pulp rebuild

* Tue Feb 12 2013 Jeff Ortel <jortel@redhat.com> 2.1.0-0.5.alpha
- Pulp rebuild

* Tue Feb 12 2013 Jeff Ortel <jortel@redhat.com> 2.1.0-0.4.alpha
- 700945 - Include changelog and filelist info as part of rpm metadata
  (pkilambi@redhat.com)

* Tue Feb 05 2013 Jeff Ortel <jortel@redhat.com> 2.1.0-0.3.alpha
- Pulp rebuild

* Tue Feb 05 2013 Jeff Ortel <jortel@redhat.com> 2.1.0-0.2.alpha
- 782490 - include the distributor config key as part of key list
  (pkilambi@redhat.com)
- 876725 - minor update to effectively use details.get (skarmark@redhat.com)
- 782490 - pkgtags are currently ignored, skip them by default. User has a
  choice to enable it in yum_distributor config (pkilambi@redhat.com)
- 903387 - include /var/lib/pulp/published in pulp-rpm-plugins.
  (jortel@redhat.com)
- 896027 - pulp-rpm-common owns site-packages/pulp_rpm directory only.
  (jortel@redhat.com)
- 903262 - Added boolean parser to only-newest command
  (jason.dobies@redhat.com)
- 876725 - adding support for best effort install of content and unit tests
  (skarmark@redhat.com)

* Sat Jan 19 2013 Jeff Ortel <jortel@redhat.com> 2.1.0-0.1.alpha
- 894467 - Fixed incorrect validation for proxy port (jason.dobies@redhat.com)
- 891423 - fix pkg group and category copy (pkilambi@redhat.com)
- 891731 - fix the metadata for uploaded rpms to remove relaptive paths from
  location tags (pkilambi@redhat.com)
- 891760 - Remove unnecessary and risky logging statements.
  (rbarlow@redhat.com)
- 887041 - Add troubleshooting section to docs. (rbarlow@redhat.com)
- 887032 - Added docs about how to get entitlement certificates.
  (rbarlow@redhat.com)
- 887959 - Removing NameVirtualHost entries from plugin httpd conf files and
  adding it only at one place in main pulp.conf (skarmark@redhat.com)
- 886240 - fixing distribution sync and publish * set the distro location when
  grinder is invoked so treeinfo gets downloaded and symlinked to right
  location * fix the publish to lookup treeinfo and symlink to publish location
  (pkilambi@redhat.com)
- 886240 - yum's update_md skips updated date via xml generation, adding a
  check to see if its missing and fallback to issued date instead
  (pkilambi@redhat.com)
- 887388 - Fixed issue with non --details listing (jason.dobies@redhat.com)
- 886240 - Fixes generation of updateinfo XML if an errata spans more than 1
  collection, yum will output the XML with an extra '</pkglist>' interspersed
  between each <collection>. (jmatthews@redhat.com)
- 887388 - Strip out the feed SSL info and replace with safe message
  (jason.dobies@redhat.com)
- 887368 - implement bind handler clean(). (jortel@redhat.com)
- 886240 - updated comps parsing so it will auto wrap a file with GzipFile if
  it ends with .gz, even if comes from 'groups' data and not 'group_gz'
  (jmatthews@redhat.com)
- 887123 - Process --verify-feed-ssl as a boolan. (rbarlow@redhat.com)
- 887026 - The yum distributor should not have been storing this value in
  server.conf. (jason.dobies@redhat.com)
- 886986 - Default to verifying feed SSL certificates. (rbarlow@redhat.com)
- 885264 - bump grinder requires to: 0.1.11-1. (jortel@redhat.com)
- 886240 - repo sync for a repo created with a feed of /var/lib/pulp of another
  repo results in less number of contents than the original repo
  (jmatthews@redhat.com)
- 886240 - repo sync for a repo created with a feed of /var/lib/pulp of another
  repo results in less number of contents than the original repo Updated logic
  for pagination of package metadata (jmatthews@redhat.com)
- 857528 - Added missing feed message to the progress report so the client sees
  it (jason.dobies@redhat.com)
- 885264 - require grinder 0.1.10 (jortel@redhat.com)
- 881355 - fixed errata install CLI result parsing. (jortel@redhat.com)
- 882421 - moving remove() method into the platform library so it can be used
  by other extension families (mhrivnak@redhat.com)
- 874241 - Alter the CLI help text to specify that relative_urls must match our
  regex. (rbarlow@redhat.com)
- 874241 - Allow relative URLs to have the forward slash character.
  (rbarlow@redhat.com)
- 874241 - Only allow alphanumerics, underscores, and dashes in the
  relative_url. (rbarlow@redhat.com)
- 876637 - adding validation for empty feed url (skarmark@redhat.com)
- 881932 - updated bind/unbind output. (jortel@redhat.com)
- 880441 - Ported over group commands from builtins (temporary hack for 2.0)
  (jason.dobies@redhat.com)
- 880391 - added remove distribution cli command (skarmark@redhat.com)
- 877161 - importer side of changes to orphan distribution units
  (pkilambi@redhat.com)
- 877047 - if a file already exists, do not try to create a symlink
  (pkilambi@redhat.com)
- 881639 - fix error message when binding does not exist. (jortel@redhat.com)
- 869099 - fix to the plugin progress callback so delta rpm progress doesnt
  override rpm progress (pkilambi@redhat.com)
- 866491 - Translate bad data property name into CLI flag
  (jason.dobies@redhat.com)
- 858855 - Directory created at runtime but included here so that it's cleaned
  up when rpm plugins are uninstalled. (jortel@redhat.com)
- 862290 - Added support for non-RPM repo listing (jason.dobies@redhat.com)
- 878548 - Added empty conf files for the plugins in case we need to tell users
  to edit them in the future. I'd have liked to add comments about possible
  values, but comments aren't supported in JSON. (jason.dobies@redhat.com)
- 877488 - Removing publish schedules section (jason.dobies@redhat.com)
- 873419 - searching for RPMs with the --details flag works properly again
  (mhrivnak@redhat.com)
- 876260 - Fixed the export_distributor removal fix (jason.dobies@redhat.com)
- 875163 - Remove the export distributor from being displayed in --details
  (jason.dobies@redhat.com)
- 875163 - use group as the xml filename when generating comps so modifyrepo
  uses that as type id which yum expects (pkilambi@redhat.com)

* Thu Dec 20 2012 Jeff Ortel <jortel@redhat.com> 2.0.6-0.19.rc
- Pulp rebuild

* Wed Dec 19 2012 Jeff Ortel <jortel@redhat.com> 2.0.6-0.19.beta
- Pulp rebuild

* Tue Dec 18 2012 Jeff Ortel <jortel@redhat.com> 2.0.6-0.18.beta
- 887959 - Removing NameVirtualHost entries from plugin httpd conf files and
  adding it only at one place in main pulp.conf (skarmark@redhat.com)
- 886240 - fixing distribution sync and publish * set the distro location when
  grinder is invoked so treeinfo gets downloaded and symlinked to right
  location * fix the publish to lookup treeinfo and symlink to publish location
  (pkilambi@redhat.com)
- 886240 - yum's update_md skips updated date via xml generation, adding a
  check to see if its missing and fallback to issued date instead
  (pkilambi@redhat.com)
- 887388 - Fixed issue with non --details listing (jason.dobies@redhat.com)
- 886240 - Fixes generation of updateinfo XML if an errata spans more than 1
  collection, yum will output the XML with an extra '</pkglist>' interspersed
  between each <collection>. (jmatthews@redhat.com)
- 887388 - Strip out the feed SSL info and replace with safe message
  (jason.dobies@redhat.com)
- 887368 - implement bind handler clean(). (jortel@redhat.com)
- 886240 - updated comps parsing so it will auto wrap a file with GzipFile if
  it ends with .gz, even if comes from 'groups' data and not 'group_gz'
  (jmatthews@redhat.com)
- 887123 - Process --verify-feed-ssl as a boolan. (rbarlow@redhat.com)

* Thu Dec 13 2012 Jeff Ortel <jortel@redhat.com> 2.0.6-0.17.beta
- 887026 - The yum distributor should not have been storing this value in
  server.conf. (jason.dobies@redhat.com)
- 886986 - Default to verifying feed SSL certificates. (rbarlow@redhat.com)
- 885264 - bump grinder requires to: 0.1.11-1. (jortel@redhat.com)

* Thu Dec 13 2012 Jeff Ortel <jortel@redhat.com> 2.0.6-0.15.beta
- 886240 - repo sync for a repo created with a feed of /var/lib/pulp of another
  repo results in less number of contents than the original repo
  (jmatthews@redhat.com)
- 886240 - repo sync for a repo created with a feed of /var/lib/pulp of another
  repo results in less number of contents than the original repo Updated logic
  for pagination of package metadata (jmatthews@redhat.com)
- 857528 - Added missing feed message to the progress report so the client sees
  it (jason.dobies@redhat.com)

* Mon Dec 10 2012 Jeff Ortel <jortel@redhat.com> 2.0.6-0.14.beta
- 885264 - require grinder 0.1.10 (jortel@redhat.com)

* Fri Dec 07 2012 Jeff Ortel <jortel@redhat.com> 2.0.6-0.13.beta
- Pulp rebuild

* Thu Dec 06 2012 Jeff Ortel <jortel@redhat.com> 2.0.6-0.12.beta
- 881355 - fixed errata install CLI result parsing. (jortel@redhat.com)
- 882421 - moving remove() method into the platform library so it can be used
  by other extension families (mhrivnak@redhat.com)
- 874241 - Alter the CLI help text to specify that relative_urls must match our
  regex. (rbarlow@redhat.com)
- 874241 - Allow relative URLs to have the forward slash character.
  (rbarlow@redhat.com)
- 874241 - Only allow alphanumerics, underscores, and dashes in the
  relative_url. (rbarlow@redhat.com)
- 876637 - adding validation for empty feed url (skarmark@redhat.com)
- 881932 - updated bind/unbind output. (jortel@redhat.com)
- 880441 - Ported over group commands from builtins (temporary hack for 2.0)
  (jason.dobies@redhat.com)
- 880391 - added remove distribution cli command (skarmark@redhat.com)
- 877161 - importer side of changes to orphan distribution units
  (pkilambi@redhat.com)

* Thu Nov 29 2012 Jeff Ortel <jortel@redhat.com> 2.0.6-0.11.beta
- Pulp rebuild

* Thu Nov 29 2012 Jeff Ortel <jortel@redhat.com> 2.0.6-0.10.beta
- 877047 - if a file already exists, do not try to create a symlink
  (pkilambi@redhat.com)
- 881639 - fix error message when binding does not exist. (jortel@redhat.com)
- 869099 - fix to the plugin progress callback so delta rpm progress doesnt
  override rpm progress (pkilambi@redhat.com)
- 866491 - Translate bad data property name into CLI flag
  (jason.dobies@redhat.com)
- 858855 - Directory created at runtime but included here so that it's cleaned
  up when rpm plugins are uninstalled. (jortel@redhat.com)
- 862290 - Added support for non-RPM repo listing (jason.dobies@redhat.com)

* Mon Nov 26 2012 Jay Dobies <jason.dobies@redhat.com> 2.0.6-0.9.beta
- Pulp rebuild

* Tue Nov 20 2012 Jeff Ortel <jortel@redhat.com> 2.0.6-0.3.beta
- 878548 - Added empty conf files for the plugins in case we need to tell users
  to edit them in the future. I'd have liked to add comments about possible
  values, but comments aren't supported in JSON. (jason.dobies@redhat.com)
- 877488 - Removing publish schedules section (jason.dobies@redhat.com)
- 873419 - searching for RPMs with the --details flag works properly again
  (mhrivnak@redhat.com)
- 876260 - Fixed the export_distributor removal fix (jason.dobies@redhat.com)
- 875163 - Remove the export distributor from being displayed in --details
  (jason.dobies@redhat.com)
- 875163 - use group as the xml filename when generating comps so modifyrepo
  uses that as type id which yum expects (pkilambi@redhat.com)
- 876174 - Migrated over missing consumer commands (jason.dobies@redhat.com)

* Mon Nov 12 2012 Jeff Ortel <jortel@redhat.com> 2.0.6-0.2.beta
- Pulp rebuild

* Mon Nov 12 2012 Jeff Ortel <jortel@redhat.com> 2.0.6-0.1.beta
- Pulp rebuild<|MERGE_RESOLUTION|>--- conflicted
+++ resolved
@@ -17,13 +17,8 @@
 # ---- Pulp (rpm) --------------------------------------------------------------
 
 Name: pulp-rpm
-<<<<<<< HEAD
-Version: 2.3.0
-Release: 0.29.beta%{?dist}
-=======
 Version: 2.3.1
 Release: 0.2.beta%{?dist}
->>>>>>> 806f7acf
 Summary: Support for RPM content in the Pulp platform
 Group: Development/Languages
 License: GPLv2
@@ -283,8 +278,6 @@
 
 
 %changelog
-<<<<<<< HEAD
-=======
 * Fri Nov 22 2013 Jeff Ortel <jortel@redhat.com> 2.3.1-0.2.beta
 - 1033776 - If scratchpad contains fields other than checksum_type then
   checksum may be calculated incorrectly. (bcourt@redhat.com)
@@ -320,7 +313,6 @@
 - 1026907 - Fix dep equality comparison when a release is omitted.
   (jason.dobies@redhat.com)
 
->>>>>>> 806f7acf
 * Wed Nov 06 2013 Jeff Ortel <jortel@redhat.com> 2.3.0-0.29.beta
 - Pulp rebuild
 
