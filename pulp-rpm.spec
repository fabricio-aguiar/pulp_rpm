%{!?python_sitelib: %global python_sitelib %(%{__python} -c "from distutils.sysconfig import get_python_lib; print(get_python_lib())")}
%{!?python_sitearch: %global python_sitearch %(%{__python} -c "from distutils.sysconfig import get_python_lib; print(get_python_lib(1))")}

%if 0%{?rhel} == 5
%define pulp_admin 0
%define pulp_server 0
%else
%define pulp_admin 1
%define pulp_server 1
%endif


# ---- Pulp (rpm) --------------------------------------------------------------

Name: pulp-rpm
<<<<<<< HEAD
Version: 2.5.0
Release: 0.1.alpha%{?dist}
%define nondist_release %(echo %{release} | sed 's/%{?dist}//')
=======
Version: 2.4.1
Release: 0.9.rc%{?dist}
>>>>>>> 0cb1e5ed
Summary: Support for RPM content in the Pulp platform
Group: Development/Languages
License: GPLv2
URL: https://fedorahosted.org/pulp/
Source0: https://github.com/pulp/pulp_rpm/archive/%{name}-%{version}-%{nondist_release}.tar.gz
BuildRoot: %{_tmppath}/%{name}-%{version}-%{release}-root-%(%{__id_u} -n)
BuildArch:      noarch
BuildRequires:  python2-devel
BuildRequires:  python-setuptools
BuildRequires:  rpm-python

%description
Provides a collection of platform plugins, client extensions and agent
handlers that provide RPM support.

%prep
%setup -q

%build

pushd common
%{__python} setup.py build
popd

%if %{pulp_admin}
pushd extensions_admin
%{__python} setup.py build
popd
%endif # End pulp_admin if block

pushd extensions_consumer
%{__python} setup.py build
popd

pushd handlers
%{__python} setup.py build
popd

%if %{pulp_server}
pushd plugins
%{__python} setup.py build
popd
%endif # End pulp_server if block

%install
rm -rf %{buildroot}

mkdir -p %{buildroot}/%{_sysconfdir}/pulp

pushd common
%{__python} setup.py install -O1 --skip-build --root %{buildroot}
popd

%if %{pulp_admin}
pushd extensions_admin
%{__python} setup.py install -O1 --skip-build --root %{buildroot}
popd

mkdir -p %{buildroot}/%{_usr}/lib/pulp/admin/extensions
%endif # End pulp_admin if block

pushd extensions_consumer
%{__python} setup.py install -O1 --skip-build --root %{buildroot}
popd

pushd handlers
%{__python} setup.py install -O1 --skip-build --root %{buildroot}
popd

%if %{pulp_server}
pushd plugins
%{__python} setup.py install -O1 --skip-build --root %{buildroot}
popd

mkdir -p /srv
mkdir -p %{buildroot}/%{_usr}/lib/pulp/plugins
mkdir -p %{buildroot}/%{_var}/lib/pulp/published/yum/http
mkdir -p %{buildroot}/%{_var}/lib/pulp/published/yum/https

cp -R plugins/etc/httpd %{buildroot}/%{_sysconfdir}
cp -R plugins/etc/pulp %{buildroot}/%{_sysconfdir}

# WSGI
cp -R plugins/srv %{buildroot}

# Type files
cp -R plugins/types %{buildroot}/%{_usr}/lib/pulp/plugins
%endif # End pulp_server if block

# Directories
mkdir -p %{buildroot}/%{_sysconfdir}/pki/pulp/content
mkdir -p %{buildroot}/%{_sysconfdir}/yum.repos.d
mkdir -p %{buildroot}/%{_usr}/lib/pulp/consumer/extensions
mkdir -p %{buildroot}/%{_usr}/lib/pulp/agent/handlers

# Configuration
cp -R handlers/etc/yum %{buildroot}/%{_sysconfdir}
cp -R handlers/etc/pulp %{buildroot}/%{_sysconfdir}

# Yum Plugins
cp -R handlers/usr/lib/yum-plugins %{buildroot}/%{_usr}/lib

# Ghost repository file for consumers
touch %{buildroot}/%{_sysconfdir}/yum.repos.d/pulp.repo

# Remove tests
rm -rf %{buildroot}/%{python_sitelib}/test

%clean
rm -rf %{buildroot}


# define required pulp platform version.
%global pulp_version %{version}


# ---- RPM Common --------------------------------------------------------------

%package -n python-pulp-rpm-common
Summary: Pulp RPM support common library
Group: Development/Languages
Requires: python-pulp-common = %{pulp_version}
Obsoletes: python-pulp-rpm-extension <= 2.4.0

%description -n python-pulp-rpm-common
A collection of modules shared among all RPM components.

%files -n python-pulp-rpm-common
%defattr(-,root,root,-)
%dir %{python_sitelib}/pulp_rpm
%{python_sitelib}/pulp_rpm_common*.egg-info
%{python_sitelib}/pulp_rpm/__init__.py*
%{python_sitelib}/pulp_rpm/extensions/__init__.py*
%{python_sitelib}/pulp_rpm/common/
%doc LICENSE COPYRIGHT

# ---- Plugins -----------------------------------------------------------------
%if %{pulp_server}
%package plugins
Summary: Pulp RPM plugins
Group: Development/Languages
Requires: python-pulp-rpm-common = %{pulp_version}
Requires: pulp-server = %{pulp_version}
Requires: createrepo >= 0.9.9-21
Requires: python-rhsm >= 1.8.0
Requires: pyliblzma
Requires: python-nectar >= 1.2.1
Requires: genisoimage
Requires: m2crypto
Requires: python-lxml

%description plugins
Provides a collection of platform plugins that extend the Pulp platform
to provide RPM specific support.

%files plugins
%defattr(-,root,root,-)
%{python_sitelib}/pulp_rpm/plugins/
%{python_sitelib}/pulp_rpm/repo_auth/
%{python_sitelib}/pulp_rpm/yum_plugin/
%{python_sitelib}/pulp_rpm_plugins*.egg-info
%config(noreplace) %{_sysconfdir}/pulp/repo_auth.conf
%config(noreplace) %{_sysconfdir}/httpd/conf.d/pulp_rpm.conf
%{_usr}/lib/pulp/plugins/types/rpm_support.json
%{_usr}/lib/pulp/plugins/types/iso_support.json
%{_sysconfdir}/pulp/vhosts80/rpm.conf
%defattr(-,apache,apache,-)
%{_var}/lib/pulp/published/yum/
%{_sysconfdir}/pki/pulp/content/
%defattr(-,root,root,-)
/srv/pulp/repo_auth.wsgi
%doc LICENSE COPYRIGHT
%endif # End pulp_server if block


# ---- Admin Extensions --------------------------------------------------------
%if %{pulp_admin}
%package admin-extensions
Summary: The RPM admin client extensions
Group: Development/Languages
Requires: pulp-admin-client = %{pulp_version}
Requires: python-pulp-rpm-common = %{pulp_version}

%description admin-extensions
A collection of extensions that supplement and override generic admin
client capabilites with RPM specific features.

%files admin-extensions
%defattr(-,root,root,-)
%{python_sitelib}/pulp_rpm_extensions_admin*.egg-info
%{python_sitelib}/pulp_rpm/extensions/admin/
%doc LICENSE COPYRIGHT
%endif # End pulp_admin if block


# ---- Consumer Extensions -----------------------------------------------------

%package consumer-extensions
Summary: The RPM consumer client extensions
Group: Development/Languages
Requires: pulp-consumer-client = %{pulp_version}

%description consumer-extensions
A collection of extensions that supplement and override generic consumer
client capabilites with RPM specific features.

%files consumer-extensions
%defattr(-,root,root,-)
%{python_sitelib}/pulp_rpm_extensions_consumer*.egg-info
%{python_sitelib}/pulp_rpm/extensions/consumer/
%doc LICENSE COPYRIGHT


# ---- Agent Handlers ----------------------------------------------------------

%package handlers
Summary: Pulp agent rpm handlers
Group: Development/Languages
Requires: python-rhsm
Requires: python-pulp-rpm-common = %{pulp_version}
Requires: python-pulp-agent-lib = %{pulp_version}

%description handlers
A collection of handlers that provide both Linux and RPM specific
functionality within the Pulp agent.  This includes RPM install, update,
uninstall; RPM profile reporting; binding through yum repository
management and Linux specific commands such as system reboot.

%files handlers
%defattr(-,root,root,-)
%{python_sitelib}/pulp_rpm_handlers*.egg-info
%{python_sitelib}/pulp_rpm/handlers/
%{_sysconfdir}/pulp/agent/conf.d/bind.conf
%{_sysconfdir}/pulp/agent/conf.d/linux.conf
%{_sysconfdir}/pulp/agent/conf.d/rpm.conf
%ghost %{_sysconfdir}/yum.repos.d/pulp.repo
%doc LICENSE COPYRIGHT


# ---- YUM Plugins -------------------------------------------------------------

%package yumplugins
Summary: Yum plugins supplementing in Pulp consumer operations
Group: Development/Languages
Requires: yum
Requires: python-rhsm >= 1.8.0
Requires: python-pulp-bindings = %{pulp_version}

%description yumplugins
A collection of yum plugins supplementing Pulp consumer operations.

%files yumplugins
%defattr(-,root,root,-)
%{_sysconfdir}/yum/pluginconf.d/pulp-profile-update.conf
%{_usr}/lib/yum-plugins/pulp-profile-update.py*
%doc LICENSE COPYRIGHT



%changelog
* Tue Sep 16 2014 Randy Barlow <rbarlow@redhat.com> 2.4.1-0.9.rc
- Pulp rebuild

* Thu Sep 11 2014 Randy Barlow <rbarlow@redhat.com> 2.4.1-0.8.beta
- 1131260 - Add verify_ssl to repo_auth.conf. (rbarlow@redhat.com)

* Tue Sep 09 2014 Randy Barlow <rbarlow@redhat.com> 2.5.0-0.1.alpha
- 1125388 - ensure we save storage_path when saving units (cduryee@redhat.com)
- 1126960 - support the xml:base attribute on rpm packages in the primary.xml
  for delineating an alternate base location during RPM sync
  (bcourt@redhat.com)
- 1130305 - Document workaround for when migration 3 updates fail.
  (bcourt@redhat.com)
- 1130305 - Document workaround for when migration 3 updates fail.
  (bcourt@redhat.com)
- 1022553 - The 'pulp-admin rpm consumer unbind' command now reports a missing
  binding in a more friendly way (jcline@redhat.com)
- 1130305 - Document workaround for when migration 3 updates fail.
  (bcourt@redhat.com)
- 1127298 - Alternate Content sources needs to wrap the nectar listener in a
  container listener. (bcourt@redhat.com)
- 1127793 - The checksum is now saved to the distributor only if explicitly
  provided (jcline@redhat.com)
- 1128292 - Specify the default attribute on generated package group xml.  This
  fixes a bug where the graphical installer failed to select a default option
  on RHEL 6 if we do not specify a default. (bcourt@redhat.com)
- 1101566 - unit_metadata is now optional for the yum import upload
  (jcline@redhat.com)
- 1108306 - Adjust the location tag in the primary xml snippet during repo
  sync.  This was previously only done during upload. (bcourt@redhat.com)
- 1118501 - updating logic to form consumer profile lookup table with the
  newest rpm, so that in case of multiple packages with same name and arch,
  applicability logic does not fail (skarmark@redhat.com)

* Thu Sep 04 2014 Randy Barlow <rbarlow@redhat.com> 2.4.1-0.7.beta
- Pulp rebuild

* Thu Aug 28 2014 Randy Barlow <rbarlow@redhat.com> 2.4.1-0.6.beta
- 1135144 - certificate verified by apache. (jortel@redhat.com)

* Tue Aug 26 2014 Randy Barlow <rbarlow@redhat.com> 2.4.1-0.5.rc1
- Pulp rebuild

* Mon Aug 25 2014 Randy Barlow <rbarlow@redhat.com> 2.4.1-0.4.beta
- 1130312 - Add release notes for 2.4.1. (rbarlow@redhat.com)

* Fri Aug 22 2014 Randy Barlow <rbarlow@redhat.com> 2.4.1-0.3.beta
- 1131260 - use platform openssl for certificate verification.
  (jortel@redhat.com)

* Wed Aug 20 2014 Randy Barlow <rbarlow@redhat.com> 2.4.1-0.2.alpha
- 1118501 - updating logic to form consumer profile lookup table with the
  newest rpm, so that in case of multiple packages with same name and arch,
  applicability logic does not fail (skarmark@redhat.com)

* Sat Aug 09 2014 Randy Barlow <rbarlow@redhat.com> 2.4.0-1
- 1121264 - correcting the documentation for max_speed (mhrivnak@redhat.com)

* Thu Jul 31 2014 Randy Barlow <rbarlow@redhat.com> 2.4.0-0.30.beta
- Pulp rebuild

* Tue Jul 29 2014 Randy Barlow <rbarlow@redhat.com> 2.4.0-0.29.beta
- Pulp rebuild

* Tue Jul 29 2014 Randy Barlow <rbarlow@redhat.com> 2.4.0-0.28.beta
- Pulp rebuild

* Tue Jul 29 2014 Randy Barlow <rbarlow@redhat.com> 2.4.0-0.27.beta
- Pulp rebuild

* Mon Jul 28 2014 Randy Barlow <rbarlow@redhat.com> 2.4.0-0.26.beta
- Pulp rebuild

* Wed Jul 16 2014 Unknown name 2.4.0-0.25.beta
- 1116060 - Fix handling of failed package installs. (jortel@redhat.com)

* Fri Jul 11 2014 Brian Bouterse <bmbouter@gmail.com> 2.4.0-0.24.beta
- 1097816 - adding "gpgkey" as a valid distributor config value
  (mhrivnak@redhat.com)
- 1111322 - Fix client side error trying to update iso repo (bcourt@redhat.com)

* Wed Jun 25 2014 Randy Barlow <rbarlow@redhat.com> 2.4.0-0.23.beta
- Pulp rebuild

* Tue Jun 24 2014 Randy Barlow <rbarlow@redhat.com> 2.4.0-0.22.beta
- 1099771 - Add a unit test to assert correct behavior for reporting invalid
  checksums. (rbarlow@redhat.com)

* Tue Jun 17 2014 Randy Barlow <rbarlow@redhat.com> 2.4.0-0.21.beta
- 973784 - improving performance of depsolve (mhrivnak@redhat.com)
- 1107117 - Viewing the details of an erratum using "pulp-admin rpm repo
  content errata --repo-id=<Repo ID> --erratum-id=<errata id>" now behaves as
  expected (jcline@redhat.com)
- 1101622 - Erratum uploads from pulp-admin now stop when malformed csv files
  are found (jcline@redhat.com)
- 995082 - 'pulp-admin rpm repo list --details' now displays all distributors
  attached to a repository (jcline@redhat.com)
- 1104839 - pulp no longer creates a prestodelta.xml file if there are no DRPMs
  to publish (mhrivnak@redhat.com)

* Tue Jun 10 2014 Jeff Ortel <jortel@redhat.com> 2.4.0-0.20.beta
- 1099600 - fix treeinfo files during upgrades (cduryee@redhat.com)
- 1097790 - check task details of erratum upload to determine if task succeeded
  (cduryee@redhat.com)

* Thu May 29 2014 Randy Barlow <rbarlow@redhat.com> 2.4.0-0.19.beta
- 1102377 - generating listing files during repo publish (mhrivnak@redhat.com)
- 1100027 - eliminating race condition during listing file generation
  (mhrivnak@redhat.com)
- 1101168 - use metadata when computing RPM filename (cduryee@redhat.com)
- 1100848 - Only hand strings to ElementTree. (rbarlow@redhat.com)
- 1082386 - Added better logging detail to yum syncs. (rbarlow@redhat.com)
- 1095332 - updated the position of checking for existing units and associating
  them with repo, so that the progress calculations are not affected
  (skarmark@redhat.com)
- 1094498 - Added logic to re-download rpms, drpms and srpms that don't exist
  on disk during synchronization (skarmark@redhat.com)

* Wed May 21 2014 Randy Barlow <rbarlow@redhat.com> 2.4.0-0.18.beta
- 1096931 - improving repo update command to better detect spawned tasks
  (mhrivnak@redhat.com)
- 1051700 - Don't build plugins or admin extensions on RHEL 5.
  (rbarlow@redhat.com)

* Tue May 20 2014 Jeff Ortel <jortel@redhat.com> 2.4.0-0.17.beta
- 1099236 - add Obsoletes for python-pulp-rpm-extension (cduryee@redhat.com)
- 1098844 - updating yum distributor to publish rpms at the same level as
  repodata directory and not as per relative path of each unit
  (skarmark@redhat.com)

* Fri May 16 2014 Randy Barlow <rbarlow@redhat.com> 2.4.0-0.16.beta
- Pulp rebuild

* Fri May 16 2014 Randy Barlow <rbarlow@redhat.com> 2.4.0-0.15.beta
- 1095437 - convert checksum-type keyword to checksum_type (bcourt@redhat.com)
- 1042932 - Update to use the step processor for exporting repos and repo
  groups (bcourt@redhat.com)

* Thu May 15 2014 Randy Barlow <rbarlow@redhat.com> 2.4.0-0.14.beta
- 1097434 - The profile translates erratum to rpm unit keys.
  (rbarlow@redhat.com)
- 1097813 - post-upload linking of errata to rpms now works
  (mhrivnak@redhat.com)
- 1095829 - strip repomd.xml from treeinfo when appropriate
  (cduryee@redhat.com)
- 1096931 - removed CLI's attempt to display data that no longer exists
  (mhrivnak@redhat.com)
- 1093429 - Changing parameter name for repo create due to API change
  (mhrivnak@redhat.com)
- 1080455 - fixing rendering error in pulp-consumer bind and unbind commands
  (skarmark@redhat.com)

* Thu May 08 2014 Jeff Ortel <jortel@redhat.com> 2.4.0-0.13.beta
- 1094404 - Fix to not delete all repo contents accidentally.
  (bmbouter@gmail.com)
- 1090534 - Publish the repomd.xml file. (rbarlow@redhat.com)
- 1082245 - Fix failed task reporting in content install commands.
  (jortel@redhat.com)

* Fri May 02 2014 Barnaby Court <bcourt@redhat.com> 2.4.0-0.11.beta
- 1091078 - rhui cataloger requires nectar >= 1.2.0. (jortel@redhat.com)

* Thu Apr 24 2014 Randy Barlow <rbarlow@redhat.com> 2.4.0-0.10.beta
- 1085087 - fixing yum importer so that packages are not re-downloaded for
  every repository (skarmark@redhat.com)
- 1062725 - package install fails when requested package not available.
  (jortel@redhat.com)
- 1085853 - Moved logger statement out of the for loop so that it doesn't get
  printed for every rpm migrated (skarmark@redhat.com)
- 1065016 - Don't require optionlist to be present. (rbarlow@redhat.com)
- 1025465 - Log all ISO download failures. (rbarlow@redhat.com)

* Mon Apr 14 2014 Randy Barlow <rbarlow@redhat.com> 2.4.0-0.9.beta
- Pulp rebuild

* Mon Apr 07 2014 Barnaby Court <bcourt@redhat.com> 2.4.0-0.8.beta
- 1084077 - removing python-pulp-rpm-extension from admin and consumer
  extension deps as we no longer produce this rpm (skarmark@redhat.com)
- 1081865 - updating location element in the repomd file to include href
  attribute (skarmark@redhat.com)

* Wed Apr 02 2014 Jeff Ortel <jortel@redhat.com> 2.4.0-0.7.beta
- Pulp rebuild

* Wed Apr 02 2014 Jeff Ortel <jortel@redhat.com> 2.4.0-0.7.alpha
- 1083098 - Fix rpm handler loading. (jortel@redhat.com)

* Thu Mar 13 2014 Jeff Ortel <jortel@redhat.com> 2.4.0-0.6.alpha
- Pulp rebuild

* Thu Mar 13 2014 Jeff Ortel <jortel@redhat.com> 2.4.0-0.5.alpha
- Pulp rebuild

* Wed Mar 12 2014 Barnaby Court <bcourt@redhat.com> 2.4.0-0.4.alpha
- 973784 - refactored dependency solving workflow for performance
  (mhrivnak@redhat.com)
- 1070336 - Fix passing of the consumer group id when the --all option is used
  for the "pulp-admin rpm consumer group package update ..." command
  (bcourt@redhat.com)

* Mon Feb 24 2014 Jeff Ortel <jortel@redhat.com> 2.4.0-0.3.alpha
- 1067169 - Fixed the copy command so it outputs the result without crashing
  (mhrivnak@redhat.com)
- 1064594 - initializing plugin loader for migration 0015 (mhrivnak@redhat.com)
- 1042932 - Fix listings files in export distributor for both individual repos
  and repo groups. (bcourt@redhat.com)
- 1046160 - giving up ownership of /var/lib/pulp/published
  (mhrivnak@redhat.com)
- 1053674 - implement distributor_removed on yum distributor
  (bcourt@redhat.com)
- 1056243 - Implement yum distributor create_consumer_payload (fix consumer
  binding) (bcourt@redhat.com)

* Tue Jan 28 2014 Jeff Ortel <jortel@redhat.com> 2.4.0-0.2.alpha
- 921743 - Adjust ownership and permissions for a variety of the RPM paths.
  (rbarlow@redhat.com)
- 1034978 - Move to standard formatter for unit copy & remove extension
  (bcourt@redhat.com)
- 1038309 - Fix bug where distributor type was being checked against the
  distributor id instead of the type id (bcourt@redhat.com)
- 1029057 - Save the rpm repo checksum type from the repo scratchpad to the
  distributor config during a publish. (bcourt@redhat.com)
- 1029057 - Save the rpm repo checksum type from the repo scratchpad to the
  distributor config during a publish. (bcourt@redhat.com)

* Thu Dec 12 2013 Jeff Ortel <jortel@redhat.com> 2.4.0-0.1.alpha
- 1003965 - Error out of a sync if there is no feed url (bcourt@redhat.com)
- 995076 - make sure to call finalize on the nectar config object
  (jason.connor@gmail.com)
- 1004580 - Add the ability to specify the checksum type when uploading rpm &
  srpm units (bcourt@redhat.com)
- 1023188 - Create listing files in ISO export distributor (bcourt@redhat.com)
- 1032189 - fixed use of gettext with multiple substitutions
  (mhrivnak@redhat.com)
- 1004981 - RPM agent should support filtering packages by epoch, version,
  release, and architecture when installing (bcourt@redhat.com)
- 924788 - Added upload SRPM command (jason.dobies@redhat.com)
- 1020460 - Fixed removing skip list from an existing repository
  (jason.dobies@redhat.com)

* Mon Nov 25 2013 Barnaby Court <bcourt@redhat.com> 2.3.1-0.3.beta
- 1034366 - Failure to export RPM repositories to ISO where the repository does
  not have a checksum manually set. (bcourt@redhat.com)

* Fri Nov 22 2013 Jeff Ortel <jortel@redhat.com> 2.3.1-0.2.beta
- 1033776 - If scratchpad contains fields other than checksum_type then
  checksum may be calculated incorrectly. (bcourt@redhat.com)

* Fri Nov 22 2013 Jeff Ortel <jortel@redhat.com> 2.3.1-0.1.beta
- Pulp rebuild

* Tue Nov 19 2013 Barnaby Court <bcourt@redhat.com> 2.3.0-0.37.beta
- 1029057 - Save the rpm repo checksum type from the repo scratchpad to the
  distributor config during a publish. (bcourt@redhat.com)

* Fri Nov 15 2013 Jeff Ortel <jortel@redhat.com> 2.3.0-0.36.beta
- Pulp rebuild

* Thu Nov 14 2013 Jeff Ortel <jortel@redhat.com> 2.3.0-0.35.beta
- Pulp rebuild

* Thu Nov 14 2013 Barnaby Court <bcourt@redhat.com> 2.3.0-0.34.beta
- Pulp rebuild

* Tue Nov 12 2013 Barnaby Court <bcourt@redhat.com> 2.3.0-0.33.beta
- 1029057 - override sha with sha1 in order to support yum modifyrepo command.
  (bcourt@redhat.com)

* Mon Nov 11 2013 Barnaby Court <bcourt@redhat.com> 2.3.0-0.32.beta
- 1029057 - Set checksum for metadata from upstream repository on synced
  repositories. (bcourt@redhat.com)

* Thu Nov 07 2013 Jeff Ortel <jortel@redhat.com> 2.3.0-0.31.beta
- Pulp rebuild

* Thu Nov 07 2013 Jeff Ortel <jortel@redhat.com> 2.3.0-0.30.beta
- 1026907 - Fix dep equality comparison when a release is omitted.
  (jason.dobies@redhat.com)

* Wed Nov 06 2013 Jeff Ortel <jortel@redhat.com> 2.3.0-0.29.beta
- Pulp rebuild

* Wed Nov 06 2013 Jeff Ortel <jortel@redhat.com> 2.3.0-0.28.beta
- 1020007 - added loading of conf file to entry point (jason.connor@gmail.com)

* Fri Nov 01 2013 Jeff Ortel <jortel@redhat.com> 2.3.0-0.27.beta
- Pulp rebuild

* Tue Oct 29 2013 Jeff Ortel <jortel@redhat.com> 2.3.0-0.26.beta
- Pulp rebuild

* Mon Oct 28 2013 Jeff Ortel <jortel@redhat.com> 2.3.0-0.25.beta
- 1018235 - Docs about how a repo URL is generated. (jason.dobies@redhat.com)

* Wed Oct 23 2013 Jeff Ortel <jortel@redhat.com> 2.3.0-0.24.beta
- 1021672 - Ensure that if the treeinfo specifies a packagedir that the
  directory is created and a link to all the packages can be found within it
  (bcourt@redhat.com)
- 1008010 - fixed parsing of the translated names and descriptions for groups
  and categories during import (mhrivnak@redhat.com)

* Fri Oct 18 2013 Jeff Ortel <jortel@redhat.com> 2.3.0-0.23.beta
- 1020415 - added a workaround for a bug in yum where it neglects to encode
  epochs to strings, which in rare circumstances could cause a failure to
  generate updateinfo.xml (mhrivnak@redhat.com)

* Wed Oct 16 2013 Jeff Ortel <jortel@redhat.com> 2.3.0-0.22.beta
- Pulp rebuild

* Tue Oct 15 2013 Jeff Ortel <jortel@redhat.com> 2.3.0-0.21.beta
- 973678 - Return a report when ISO uploads are processed. (rbarlow@redhat.com)

* Mon Oct 14 2013 Jeff Ortel <jortel@redhat.com> 2.3.0-0.20.beta
- Pulp rebuild

* Fri Oct 11 2013 Jeff Ortel <jortel@redhat.com> 2.3.0-0.19.beta
- Pulp rebuild

* Thu Oct 10 2013 Jeff Ortel <jortel@redhat.com> 2.3.0-0.18.beta
- 975503 - Add pulp-admin iso repo publish status command (bcourt@redhat.com)
- 999129 - create and use unique subdirectories for rpm and iso uploads
  (skarmark@redhat.com)

* Wed Oct 02 2013 Jeff Ortel <jortel@redhat.com> 2.3.0-0.17.beta
- 1011267 - Display checksum validation errors via the RPM command line client
  (bcourt@redhat.com)
- 962928 - adding repo feed validation in iso_importer to raise a more graceful
  error message than random traceback (skarmark@redhat.com)

* Thu Sep 26 2013 Jeff Ortel <jortel@redhat.com> 2.3.0-0.16.alpha
- 965751 - the iso importer now uses the threaded requests downloader instead
  of the curl downloader (mhrivnak@redhat.com)
- 976435 - load puppet importer config from a file using a common method.
  (bcourt@redhat.com)

* Thu Sep 26 2013 Jeff Ortel <jortel@redhat.com> 2.3.0-0.15.alpha
- 979589 - fixing consumer update for all packages failing with  KeyError:
  'resolved' (skarmark@redhat.com)

* Wed Sep 18 2013 Jeff Ortel <jortel@redhat.com> 2.3.0-0.14.alpha
- Pulp rebuild

* Wed Sep 18 2013 Jeff Ortel <jortel@redhat.com> 2.3.0-0.13.alpha
- 1004790 - Remove legacy dependency on Grinder that is no longer required.
  (bcourt@redhat.com)
- 953248 - Custom checksum on repository config was not honored.
  (bcourt@redhat.com)
- 973744 - when doing recursive copies, all copied units are now displayed, not
  just the ones that were explicitly matched by the request.
  (mhrivnak@redhat.com)
- 972913 - adding cli validation for conditional packages when upload a package
  group (skarmark@redhat.com)

* Fri Sep 13 2013 Jeff Ortel <jortel@redhat.com> 2.3.0-0.12.alpha
- Pulp rebuild

* Thu Sep 12 2013 Jeff Ortel <jortel@redhat.com> 2.3.0-0.11.alpha
- Pulp rebuild

* Thu Sep 12 2013 Jeff Ortel <jortel@redhat.com> 2.3.0-0.10.alpha
- 973678 - Do not allow ISOs named PULP_MANIFEST to be uploaded.
  (rbarlow@redhat.com)

* Tue Sep 10 2013 Jeff Ortel <jortel@redhat.com> 2.3.0-0.9.alpha
- 997177 - Move uploads to the content directory instead of copying them
  (bcourt@redhat.com)
- 976845 - updating descriptions for iso repo sync and publish commands as both
  don't support status sub-command (skarmark@redhat.com)

* Fri Sep 06 2013 Barnaby Court <bcourt@redhat.com> 2.3.0-0.8.alpha
- 1004897 - Fix bug where distributor validate_config is finding relative path
  conflicts with the repository that is being updated (bcourt@redhat.com)
- 979587 - updating consumer update command to default to all packages instead
  of accepting -a flag. (skarmark@redhat.com)
- 979587 - updating consumer update command to default to all packages instead
  of accepting -a flag (skarmark@redhat.com)
- 1004086 - Rename migration #11 to #7, and increment migration version #7 to
  #10 by one. (rbarlow@redhat.com)
- 1004049 - added a migration for errata that have the old "from_str" key
  (mhrivnak@redhat.com)
- 915330 - Fix performance degradation of importer and distributor
  configuration validation as the number of repositories increased
  (bcourt@redhat.com)

* Fri Aug 30 2013 Barnaby Court <bcourt@redhat.com> 2.3.0-0.7.alpha
- Pulp rebuild

* Thu Aug 29 2013 Jeff Ortel <jortel@redhat.com> 2.3.0-0.6.alpha
- Pulp rebuild

* Thu Aug 29 2013 Barnaby Court <bcourt@redhat.com> 2.3.0-0.5.alpha
- Pulp rebuild

* Tue Aug 27 2013 Jeff Ortel <jortel@redhat.com> 2.3.0-0.4.alpha
- Pulp rebuild

* Tue Aug 27 2013 Jeff Ortel <jortel@redhat.com> 2.3.0-0.3.alpha
- 956711 - Raise an error to the client if an attempt is made to install an
  errata that does not exist in a repository bound to the consumer
  (bcourt@redhat.com)
- 999516 - Block plugin tests from running on RHEL 5 (bcourt@redhat.com)
- 999516 - Block plugin tests from running on RHEL 5 (bcourt@redhat.com)
- 999516 - Block plugin tests from running on RHEL 5 (bcourt@redhat.com)
- 999516 - Block plugin tests from running on RHEL 5 (bcourt@redhat.com)
- 991500 - changes with respect to updated get_repo_units conduit call to
  return plugin units instead of dictionary (skarmark@redhat.com)
- 996625 - sync now always saves groups and categories, in case their metadata
  has changed. (mhrivnak@redhat.com)
- 981782 - Add the ability to change the skip options on the rpm repo update
  command (bcourt@redhat.com)
- 995572 - fixed a treeinfo file parsing error when dealing with treeinfo files
  that do not include a "variant" value. (mhrivnak@redhat.com)
- 995096 - fixed multiple bugs in errata parsing and added a test
  (mhrivnak@redhat.com)
- 995146 - Rename one of two migrations that were sharing version 0012.
  (rbarlow@redhat.com)
- 993452 - when uploading an RPM, the "location" tag in its generated repodata
  XML is now correct. (mhrivnak@redhat.com)
- 980181 - added listing file generation on publish and unpublish
  (jason.connor@gmail.com)

* Thu Aug 01 2013 Jeff Ortel <jortel@redhat.com> 2.3.0-0.2.alpha
- 988919 - non-standard repo metadata files that happen to be sqlite files can
  now be downloaded successfully during a sync (mhrivnak@redhat.com)
- 988005 - uploads of units that are not RPMs work again (mhrivnak@redhat.com)
- 986026 - Added a migration to upgrade conditional_package_names from v1 to
  v2. (rbarlow@redhat.com)
- 987663 - syncing of a distribution now uses a nectar factory to get the most
  appropriate downloader type for a given URL, defaulting to the requests
  library for HTTP. It also now uses the nectar config options that are
  specified in the importer config instead of always using a default config.
  (mhrivnak@redhat.com)
- 952386 - Cleanup published files when ISODistributors are removed.
  (rbarlow@redhat.com)
- 976579 - adding creation of Packages symlink to contents
  (jason.connor@gmail.com)
- 975543 - Change the ISO "content" command name to "isos".
  (rbarlow@redhat.com)
- 974590 - Handle multiple calls to copy metadata files.
  (jason.dobies@redhat.com)
- 950772 - Don't attempt state transitions away from STATE_CANCELLED.
  (rbarlow@redhat.com)

* Mon Jul 15 2013 Jeff Ortel <jortel@redhat.com> 2.2.0-0.21.beta
- 984104 - fixed a bug that caused multiple calls to group copy with the
  --recursive option to fail (mhrivnak@redhat.com)
- 983323 - fixed an XML parsing incompatibility with python 2.6 where the
  default XML namespace was being mishandled. (mhrivnak@redhat.com)

* Tue Jul 09 2013 Jeff Ortel <jortel@redhat.com> 2.2.0-0.20.beta
- 982649 - fixing a python 2.6 incompatibility which caused writing of XML for
  individual packages to fail. (mhrivnak@redhat.com)

* Mon Jul 08 2013 Jeff Ortel <jortel@redhat.com> 2.2.0-0.19.beta
- Pulp rebuild

* Wed Jul 03 2013 Jeff Ortel <jortel@redhat.com> 2.2.0-0.18.beta
- Pulp rebuild

* Wed Jul 03 2013 Jeff Ortel <jortel@redhat.com> 2.2.0-0.17.beta
- 976042 - source RPMs are now categorized correctly as type "srpm".
  (mhrivnak@redhat.com)
- 980572 - can now import groups from comps.xml files where some groups entries
  don't include a "uservisible" value, such as in a Fedora 18 repo.
  (mhrivnak@redhat.com)
- 973402 - fixed a mishandling of XML namespaces in repo metadata that led to
  problems when installing packages with dependencies from a published repo.
  (mhrivnak@redhat.com)

* Thu Jun 20 2013 Jeff Ortel <jortel@redhat.com> 2.2.0-0.5.beta
- 976333 - Fixed importer config look up to use constant
  (jason.dobies@redhat.com)
- 976333 - Updated the relative URL calculation to use the new key for feed
  (jason.dobies@redhat.com)

* Mon Jun 17 2013 Jeff Ortel <jortel@redhat.com> 2.2.0-0.4.beta
- 974663 - the importer can now save repo metadata files of unknown types in
  the database as units (mhrivnak@redhat.com)
- 972909 - Extract the provides/requires fields from the XML server-side.
  (jason.dobies@redhat.com)
- 973387 - fix fsize attribute error on unit install progress reporting.
  (jortel@redhat.com)
- 972909 - invalid requires and provides data originally generated by the v2.1
  upload workflow now gets corrected by a migration. (mhrivnak@redhat.com)

* Tue Jun 11 2013 Jeff Ortel <jortel@redhat.com> 2.2.0-0.3.beta
- 972911 - migration 0010 now works. Had to account for cases where a
  provide/require had already been converted, and cases where encoding was non-
  ASCII. (mhrivnak@redhat.com)
- 962941 - Don't use ISO names as keys in the progress report.
  (rbarlow@redhat.com)
- 971953 - Work around to limit RAM usage during RPM removal
  (jason.dobies@redhat.com)
- 970795 - Make sure the publishing build directory is empty before publishing
  ISOs. (rbarlow@redhat.com)
- 971161 - Added distribution failed state rendering that was removed since 2.1
  (jason.dobies@redhat.com)
- 955700 - Merge commit 'ba158afb1960799fb8f0dd458f5da21dfe936507' into pulp
  (skarmark@redhat.com)
- 971200 - Fixed pagination of iterables so that a non-generator doesn't cause
  an infinite loop. (mhrivnak@redhat.com)
- 969529 - Remove the content-unit option in addition to the type option
  (jason.dobies@redhat.com)
- 971154 - Add an uploads section with appropriate commands to the ISO CLI.
  (rbarlow@redhat.com)
- 971167 - during repo sync, before each RPM's XML snippet from primary.xml
  gets saved to the database, the <location/> tag is modified so that the href
  attribute contains only the file name, and no other leading path or URL
  elements. This matches the expectation that files are published at the root
  of the repository. (mhrivnak@redhat.com)
- 971157 - the new yum importer can now at sync time skip the four types
  mentioned in the --skip option of the pulp-admin rpm repo create command.
  Those types are rpm, drpm, erratum, and distribution. (mhrivnak@redhat.com)
- 971060 - fixing copy of distributions. Also had to fix the text output of a
  successful command, which was incorrectly displaying the distribution
  identity. (mhrivnak@redhat.com)
- 970777 - the new importer no longer looks for the non-existant CLI option
  --copy-children during a copy operation. (mhrivnak@redhat.com)
- 923334 - fix processing of task.result and restructure command to work with a
  list of tasks. (jortel@redhat.com)
- 955700 - Added all command to pulp-admin rpm repo copy to copy all content
  units and unit tests for the same (skarmark@redhat.com)

* Thu Jun 06 2013 Jeff Ortel <jortel@redhat.com> 2.2.0-0.2.beta
- 969579 - Further corrections to the deps for yumplugins
  (jason.dobies@redhat.com)
- 969579 - The client-side yum plugins don't require the server
  (jason.dobies@redhat.com)
- 971138 - Include a missing module from my last commit. (rbarlow@redhat.com)
- 971138 - Add a new contents command to the CLI for ISO repos.
  (rbarlow@redhat.com)
- 970741 - Updated nectar depedency for error_msg support
  (jason.dobies@redhat.com)
- 970787 - Add a unit removal command to the ISO client. (rbarlow@redhat.com)
- 970746 - Updated recipes for new proxy_* config names
  (jason.dobies@redhat.com)
- 970636 - Scope the fields loaded for the copy to minimize RAM.
  (jason.dobies@redhat.com)
- 970269 - making the 'id' attribute of errata references optional, since
  evidence suggests that they are not present in rhel6 repos.
  (mhrivnak@redhat.com)
- 970267 - removing the use of a parameter that didn't exist in python 2.6.
  Thankfully I was passing the default value anyway, so the 2.6 behavior is
  what I want even without the parameter. (mhrivnak@redhat.com)

* Tue Jun 04 2013 Jeff Ortel <jortel@redhat.com> 2.2.0-0.1.beta
- 968535 - leverage --no-compress; need to compensate for anaconda bug related
  to compressed metadata. (jortel@redhat.com)
- 968543 - remove conditional in pulp_version macro. (jortel@redhat.com)
- 963774 - Added the *sort_index fields to the search indexes
  (jason.dobies@redhat.com)
- 965818 - Added translation from new format for provides/requires to a more
  user-friendly output (jason.dobies@redhat.com)
- 955702 - updating documentation for mirroring a repository with a valid url
  and corresponding output (skarmark@redhat.com)
- 966178 - Added default to remove-missing (jason.dobies@redhat.com)

* Thu May 30 2013 Jeff Ortel <jortel@redhat.com> 2.2.0-0.15.alpha
- 950690 - Removed copy commands that aren't supported in the plugin
  (jason.dobies@redhat.com)

* Fri May 24 2013 Jeff Ortel <jortel@redhat.com> 2.2.0-0.14.alpha
- 966178 - Added default to remove-missing (jason.dobies@redhat.com)

* Thu May 23 2013 Jeff Ortel <jortel@redhat.com> 2.2.0-0.13.alpha
- Pulp rebuild

* Thu May 23 2013 Jeff Ortel <jortel@redhat.com> 2.2.0-0.12.alpha
- Pulp rebuild

* Tue May 21 2013 Jeff Ortel <jortel@redhat.com> 2.2.0-0.11.alpha
- Pulp rebuild

* Mon May 20 2013 Jeff Ortel <jortel@redhat.com> 2.2.0-0.10.alpha
- Pulp rebuild

* Mon May 20 2013 Jeff Ortel <jortel@redhat.com> 2.2.0-0.9.alpha
- Pulp rebuild

* Fri May 17 2013 Jeff Ortel <jortel@redhat.com> 2.2.0-0.8.alpha
- Pulp rebuild

* Mon May 13 2013 Jeff Ortel <jortel@redhat.com> 2.2.0-0.5.alpha
- Pulp rebuild

* Mon May 13 2013 Jeff Ortel <jortel@redhat.com> 2.2.0-0.3.alpha
- 959823 - splitting up a query for existing units by type, allowing each query
  to limit which fields are loaded, thus reducing the memory footprint.
  (mhrivnak@redhat.com)
- 957870 - translate errata into full NEVRA package names. (jortel@redhat.com)
- 956372 - fix errata installs. (jortel@redhat.com)
- 954038 - minor changes to fix unit tests (skarmark@redhat.com)
- 954038 - minor changes to fix unit tests (skarmark@redhat.com)
- 954038 - minor renaming (skarmark@redhat.com)
- 954038 - updating rpm package profiler applicability api to accept unit ids
  instead of unit keys (skarmark@redhat.com)
- 954038 - updating errata profiler applicability api for accept unit ids
  instead of unit keys (skarmark@redhat.com)
- 887000 - leveraging new cancel report to keep cancelled state
  (jason.connor@gmail.com)
- 924778 - Provide option to skip re-uploading existing files
  (jason.dobies@redhat.com)
- 953575 - Corrected relative_url to being a required parameter
  (jason.dobies@redhat.com)
- 950695 - Mike's going to take the presto data out of the scratch pad
  entirely, so even if this test wasn't horribly broken by making a live
  connection, it wouldn't be valid in another month anyway.
  (jason.dobies@redhat.com)
- 955172 - Removing rhsm from our repo and now using the regular python-rhsm
  (mhrivnak@redhat.com)

* Fri Apr 19 2013 Jeff Ortel <jortel@redhat.com> 2.2.0-0.2.alpha
- 953665 - added the ability for copy operations to not also copy child units,
  such as a group copying its RPMs. Also restricted the fetching of existing
  units to their unit key fields, which reduced RAM use tremendously. Copying a
  RHEL6 repo went from using about 4.3GB of RAM to < 100MB.
  (mhrivnak@redhat.com)
- 928084 - The ISOImporter now handles malformed PULP_MANIFEST files.
  (rbarlow@redhat.com)

* Fri Apr 12 2013 Jeff Ortel <jortel@redhat.com> 2.2.0-0.1.alpha
- 950740 - add support {?dist} in the Release: in .spec files.
  (jortel@redhat.com)
- 947927 - When looking for nested elements in a copy, only check the source
  repository, not all of Pulp. By nested elements I mean RPMs in a package
  group or groups in a package category. (jason.dobies@redhat.com)
- 928509 - Added errata v. consumer centric applicability reports
  (jason.dobies@redhat.com)
- 949008 - Use a value of 2 for pycurl's SSL_VERIFYHOST setting instead of 1.
  (rbarlow@redhat.com)
- 949004 - Append trailing slashes to ISO feed URLs when they lack them.
  (rbarlow@redhat.com)
- 873313 - Very high memory usage during repo sync (jwmatthews@gmail.com)
- 923448 - made the changelog and filelist metadata migration more robust in
  terms of handling non-utf8 text encoding (mhrivnak@redhat.com)
- 923351 - updating errata profiler applicability function to add errata
  details to the applicability report (skarmark@redhat.com)
- 923794 - The error report coming out of the yum importer can't be serialized
  to the database (jwmatthews@gmail.com)
- 923792 - Errata queries during sync don't properly limit returned data
  (jwmatthews@gmail.com)
- 920322 - Use import_units() inside of _import_pkg_category_unit() to ensure
  that we handle package groups correctly. (rbarlow@redhat.com)
- 919519 - Adjust documentation to reflect new export publishing location.
  (rbarlow@redhat.com)
- 919519 - The export distributor now published to /pulp/exports instead of
  /pulp/isos. (rbarlow@redhat.com)
- 912836 - Fix disconnect between rpm repo extension and repolib with regard to
  GPG.keys. (jortel@redhat.com)
- 917083 - ghost pulp.repo so it's cleaned up on uninstall. (jortel@redhat.com)

* Mon Mar 04 2013 Jeff Ortel <jortel@redhat.com> 2.1.0-0.19.alpha
- 902514 - removed the <VirtualHost *:80> block in favor of using the
  platform's authoritative one. (mhrivnak@redhat.com)
- 916336 - Change the default num_threads to 4. (rbarlow@redhat.com)
- 913172 - Fixed a section heading and added info about configuring a proxy for
  global use (mhrivnak@redhat.com)
- 889565 - Corrected configuration options from being flags to options
  (jason.dobies@redhat.com)

* Tue Feb 26 2013 Jeff Ortel <jortel@redhat.com> 2.1.0-0.18.alpha
- Pulp rebuild

* Tue Feb 26 2013 Jeff Ortel <jortel@redhat.com> 2.1.0-0.17.alpha
- Pulp rebuild

* Mon Feb 25 2013 Jeff Ortel <jortel@redhat.com> 2.1.0-0.16.alpha
- Pulp rebuild

* Fri Feb 22 2013 Jeff Ortel <jortel@redhat.com> 2.1.0-0.14.alpha
- 905119 - Remove unused /ks alias from the pulp_rpm.conf file.
  (rbarlow@redhat.com)

* Thu Feb 21 2013 Jeff Ortel <jortel@redhat.com> 2.1.0-0.13.alpha
- Pulp rebuild

* Tue Feb 19 2013 Jeff Ortel <jortel@redhat.com> 2.1.0-0.12.alpha
- Pulp rebuild

* Thu Feb 14 2013 Jeff Ortel <jortel@redhat.com> 2.1.0-0.10.alpha
- Pulp rebuild

* Thu Feb 14 2013 Jeff Ortel <jortel@redhat.com> 2.1.0-0.9.alpha
- Pulp rebuild

* Wed Feb 13 2013 Jeff Ortel <jortel@redhat.com> 2.1.0-0.8.alpha
- Pulp rebuild

* Wed Feb 13 2013 Jeff Ortel <jortel@redhat.com> 2.1.0-0.7.alpha
- Pulp rebuild

* Tue Feb 12 2013 Jeff Ortel <jortel@redhat.com> 2.1.0-0.5.alpha
- Pulp rebuild

* Tue Feb 12 2013 Jeff Ortel <jortel@redhat.com> 2.1.0-0.4.alpha
- 700945 - Include changelog and filelist info as part of rpm metadata
  (pkilambi@redhat.com)

* Tue Feb 05 2013 Jeff Ortel <jortel@redhat.com> 2.1.0-0.3.alpha
- Pulp rebuild

* Tue Feb 05 2013 Jeff Ortel <jortel@redhat.com> 2.1.0-0.2.alpha
- 782490 - include the distributor config key as part of key list
  (pkilambi@redhat.com)
- 876725 - minor update to effectively use details.get (skarmark@redhat.com)
- 782490 - pkgtags are currently ignored, skip them by default. User has a
  choice to enable it in yum_distributor config (pkilambi@redhat.com)
- 903387 - include /var/lib/pulp/published in pulp-rpm-plugins.
  (jortel@redhat.com)
- 896027 - pulp-rpm-common owns site-packages/pulp_rpm directory only.
  (jortel@redhat.com)
- 903262 - Added boolean parser to only-newest command
  (jason.dobies@redhat.com)
- 876725 - adding support for best effort install of content and unit tests
  (skarmark@redhat.com)

* Sat Jan 19 2013 Jeff Ortel <jortel@redhat.com> 2.1.0-0.1.alpha
- 894467 - Fixed incorrect validation for proxy port (jason.dobies@redhat.com)
- 891423 - fix pkg group and category copy (pkilambi@redhat.com)
- 891731 - fix the metadata for uploaded rpms to remove relaptive paths from
  location tags (pkilambi@redhat.com)
- 891760 - Remove unnecessary and risky logging statements.
  (rbarlow@redhat.com)
- 887041 - Add troubleshooting section to docs. (rbarlow@redhat.com)
- 887032 - Added docs about how to get entitlement certificates.
  (rbarlow@redhat.com)
- 887959 - Removing NameVirtualHost entries from plugin httpd conf files and
  adding it only at one place in main pulp.conf (skarmark@redhat.com)
- 886240 - fixing distribution sync and publish * set the distro location when
  grinder is invoked so treeinfo gets downloaded and symlinked to right
  location * fix the publish to lookup treeinfo and symlink to publish location
  (pkilambi@redhat.com)
- 886240 - yum's update_md skips updated date via xml generation, adding a
  check to see if its missing and fallback to issued date instead
  (pkilambi@redhat.com)
- 887388 - Fixed issue with non --details listing (jason.dobies@redhat.com)
- 886240 - Fixes generation of updateinfo XML if an errata spans more than 1
  collection, yum will output the XML with an extra '</pkglist>' interspersed
  between each <collection>. (jmatthews@redhat.com)
- 887388 - Strip out the feed SSL info and replace with safe message
  (jason.dobies@redhat.com)
- 887368 - implement bind handler clean(). (jortel@redhat.com)
- 886240 - updated comps parsing so it will auto wrap a file with GzipFile if
  it ends with .gz, even if comes from 'groups' data and not 'group_gz'
  (jmatthews@redhat.com)
- 887123 - Process --verify-feed-ssl as a boolan. (rbarlow@redhat.com)
- 887026 - The yum distributor should not have been storing this value in
  server.conf. (jason.dobies@redhat.com)
- 886986 - Default to verifying feed SSL certificates. (rbarlow@redhat.com)
- 885264 - bump grinder requires to: 0.1.11-1. (jortel@redhat.com)
- 886240 - repo sync for a repo created with a feed of /var/lib/pulp of another
  repo results in less number of contents than the original repo
  (jmatthews@redhat.com)
- 886240 - repo sync for a repo created with a feed of /var/lib/pulp of another
  repo results in less number of contents than the original repo Updated logic
  for pagination of package metadata (jmatthews@redhat.com)
- 857528 - Added missing feed message to the progress report so the client sees
  it (jason.dobies@redhat.com)
- 885264 - require grinder 0.1.10 (jortel@redhat.com)
- 881355 - fixed errata install CLI result parsing. (jortel@redhat.com)
- 882421 - moving remove() method into the platform library so it can be used
  by other extension families (mhrivnak@redhat.com)
- 874241 - Alter the CLI help text to specify that relative_urls must match our
  regex. (rbarlow@redhat.com)
- 874241 - Allow relative URLs to have the forward slash character.
  (rbarlow@redhat.com)
- 874241 - Only allow alphanumerics, underscores, and dashes in the
  relative_url. (rbarlow@redhat.com)
- 876637 - adding validation for empty feed url (skarmark@redhat.com)
- 881932 - updated bind/unbind output. (jortel@redhat.com)
- 880441 - Ported over group commands from builtins (temporary hack for 2.0)
  (jason.dobies@redhat.com)
- 880391 - added remove distribution cli command (skarmark@redhat.com)
- 877161 - importer side of changes to orphan distribution units
  (pkilambi@redhat.com)
- 877047 - if a file already exists, do not try to create a symlink
  (pkilambi@redhat.com)
- 881639 - fix error message when binding does not exist. (jortel@redhat.com)
- 869099 - fix to the plugin progress callback so delta rpm progress doesnt
  override rpm progress (pkilambi@redhat.com)
- 866491 - Translate bad data property name into CLI flag
  (jason.dobies@redhat.com)
- 858855 - Directory created at runtime but included here so that it's cleaned
  up when rpm plugins are uninstalled. (jortel@redhat.com)
- 862290 - Added support for non-RPM repo listing (jason.dobies@redhat.com)
- 878548 - Added empty conf files for the plugins in case we need to tell users
  to edit them in the future. I'd have liked to add comments about possible
  values, but comments aren't supported in JSON. (jason.dobies@redhat.com)
- 877488 - Removing publish schedules section (jason.dobies@redhat.com)
- 873419 - searching for RPMs with the --details flag works properly again
  (mhrivnak@redhat.com)
- 876260 - Fixed the export_distributor removal fix (jason.dobies@redhat.com)
- 875163 - Remove the export distributor from being displayed in --details
  (jason.dobies@redhat.com)
- 875163 - use group as the xml filename when generating comps so modifyrepo
  uses that as type id which yum expects (pkilambi@redhat.com)

* Thu Dec 20 2012 Jeff Ortel <jortel@redhat.com> 2.0.6-0.19.rc
- Pulp rebuild

* Wed Dec 19 2012 Jeff Ortel <jortel@redhat.com> 2.0.6-0.19.beta
- Pulp rebuild

* Tue Dec 18 2012 Jeff Ortel <jortel@redhat.com> 2.0.6-0.18.beta
- 887959 - Removing NameVirtualHost entries from plugin httpd conf files and
  adding it only at one place in main pulp.conf (skarmark@redhat.com)
- 886240 - fixing distribution sync and publish * set the distro location when
  grinder is invoked so treeinfo gets downloaded and symlinked to right
  location * fix the publish to lookup treeinfo and symlink to publish location
  (pkilambi@redhat.com)
- 886240 - yum's update_md skips updated date via xml generation, adding a
  check to see if its missing and fallback to issued date instead
  (pkilambi@redhat.com)
- 887388 - Fixed issue with non --details listing (jason.dobies@redhat.com)
- 886240 - Fixes generation of updateinfo XML if an errata spans more than 1
  collection, yum will output the XML with an extra '</pkglist>' interspersed
  between each <collection>. (jmatthews@redhat.com)
- 887388 - Strip out the feed SSL info and replace with safe message
  (jason.dobies@redhat.com)
- 887368 - implement bind handler clean(). (jortel@redhat.com)
- 886240 - updated comps parsing so it will auto wrap a file with GzipFile if
  it ends with .gz, even if comes from 'groups' data and not 'group_gz'
  (jmatthews@redhat.com)
- 887123 - Process --verify-feed-ssl as a boolan. (rbarlow@redhat.com)

* Thu Dec 13 2012 Jeff Ortel <jortel@redhat.com> 2.0.6-0.17.beta
- 887026 - The yum distributor should not have been storing this value in
  server.conf. (jason.dobies@redhat.com)
- 886986 - Default to verifying feed SSL certificates. (rbarlow@redhat.com)
- 885264 - bump grinder requires to: 0.1.11-1. (jortel@redhat.com)

* Thu Dec 13 2012 Jeff Ortel <jortel@redhat.com> 2.0.6-0.15.beta
- 886240 - repo sync for a repo created with a feed of /var/lib/pulp of another
  repo results in less number of contents than the original repo
  (jmatthews@redhat.com)
- 886240 - repo sync for a repo created with a feed of /var/lib/pulp of another
  repo results in less number of contents than the original repo Updated logic
  for pagination of package metadata (jmatthews@redhat.com)
- 857528 - Added missing feed message to the progress report so the client sees
  it (jason.dobies@redhat.com)

* Mon Dec 10 2012 Jeff Ortel <jortel@redhat.com> 2.0.6-0.14.beta
- 885264 - require grinder 0.1.10 (jortel@redhat.com)

* Fri Dec 07 2012 Jeff Ortel <jortel@redhat.com> 2.0.6-0.13.beta
- Pulp rebuild

* Thu Dec 06 2012 Jeff Ortel <jortel@redhat.com> 2.0.6-0.12.beta
- 881355 - fixed errata install CLI result parsing. (jortel@redhat.com)
- 882421 - moving remove() method into the platform library so it can be used
  by other extension families (mhrivnak@redhat.com)
- 874241 - Alter the CLI help text to specify that relative_urls must match our
  regex. (rbarlow@redhat.com)
- 874241 - Allow relative URLs to have the forward slash character.
  (rbarlow@redhat.com)
- 874241 - Only allow alphanumerics, underscores, and dashes in the
  relative_url. (rbarlow@redhat.com)
- 876637 - adding validation for empty feed url (skarmark@redhat.com)
- 881932 - updated bind/unbind output. (jortel@redhat.com)
- 880441 - Ported over group commands from builtins (temporary hack for 2.0)
  (jason.dobies@redhat.com)
- 880391 - added remove distribution cli command (skarmark@redhat.com)
- 877161 - importer side of changes to orphan distribution units
  (pkilambi@redhat.com)

* Thu Nov 29 2012 Jeff Ortel <jortel@redhat.com> 2.0.6-0.11.beta
- Pulp rebuild

* Thu Nov 29 2012 Jeff Ortel <jortel@redhat.com> 2.0.6-0.10.beta
- 877047 - if a file already exists, do not try to create a symlink
  (pkilambi@redhat.com)
- 881639 - fix error message when binding does not exist. (jortel@redhat.com)
- 869099 - fix to the plugin progress callback so delta rpm progress doesnt
  override rpm progress (pkilambi@redhat.com)
- 866491 - Translate bad data property name into CLI flag
  (jason.dobies@redhat.com)
- 858855 - Directory created at runtime but included here so that it's cleaned
  up when rpm plugins are uninstalled. (jortel@redhat.com)
- 862290 - Added support for non-RPM repo listing (jason.dobies@redhat.com)

* Mon Nov 26 2012 Jay Dobies <jason.dobies@redhat.com> 2.0.6-0.9.beta
- Pulp rebuild

* Tue Nov 20 2012 Jeff Ortel <jortel@redhat.com> 2.0.6-0.3.beta
- 878548 - Added empty conf files for the plugins in case we need to tell users
  to edit them in the future. I'd have liked to add comments about possible
  values, but comments aren't supported in JSON. (jason.dobies@redhat.com)
- 877488 - Removing publish schedules section (jason.dobies@redhat.com)
- 873419 - searching for RPMs with the --details flag works properly again
  (mhrivnak@redhat.com)
- 876260 - Fixed the export_distributor removal fix (jason.dobies@redhat.com)
- 875163 - Remove the export distributor from being displayed in --details
  (jason.dobies@redhat.com)
- 875163 - use group as the xml filename when generating comps so modifyrepo
  uses that as type id which yum expects (pkilambi@redhat.com)
- 876174 - Migrated over missing consumer commands (jason.dobies@redhat.com)

* Mon Nov 12 2012 Jeff Ortel <jortel@redhat.com> 2.0.6-0.2.beta
- Pulp rebuild

* Mon Nov 12 2012 Jeff Ortel <jortel@redhat.com> 2.0.6-0.1.beta
- Pulp rebuild<|MERGE_RESOLUTION|>--- conflicted
+++ resolved
@@ -13,14 +13,9 @@
 # ---- Pulp (rpm) --------------------------------------------------------------
 
 Name: pulp-rpm
-<<<<<<< HEAD
 Version: 2.5.0
 Release: 0.1.alpha%{?dist}
 %define nondist_release %(echo %{release} | sed 's/%{?dist}//')
-=======
-Version: 2.4.1
-Release: 0.9.rc%{?dist}
->>>>>>> 0cb1e5ed
 Summary: Support for RPM content in the Pulp platform
 Group: Development/Languages
 License: GPLv2
