--- conflicted
+++ resolved
@@ -376,11 +376,7 @@
         # just checking
         self.assertEqual(erratum_unit.unit_key['errata_id'], 'RHEA-2010:9999')
 
-<<<<<<< HEAD
-        context = UpdateinfoXMLFileContext(self.metadata_file_dir, checksum_type='md5')
-=======
-        context = UpdateinfoXMLFileContext(self.metadata_file_dir, set())
->>>>>>> b4063ae5
+        context = UpdateinfoXMLFileContext(self.metadata_file_dir, set(), checksum_type='md5')
         context._open_metadata_file_handle()
         context.add_unit_metadata(erratum_unit)
         context._close_metadata_file_handle()
@@ -425,12 +421,8 @@
 
         mock_conduit = Mock()
         mock_conduit.repo_id = 'mock_conduit_repo'
-<<<<<<< HEAD
-        context = UpdateinfoXMLFileContext(self.metadata_file_dir, conduit=mock_conduit,
-                                           checksum_type='md5')
-=======
-        context = UpdateinfoXMLFileContext(self.metadata_file_dir, set(), conduit=mock_conduit)
->>>>>>> b4063ae5
+        context = UpdateinfoXMLFileContext(self.metadata_file_dir, set(),
+                                           conduit=mock_conduit, checksum_type='md5')
         context._open_metadata_file_handle()
         context.add_unit_metadata(erratum_unit)
         context._close_metadata_file_handle()
