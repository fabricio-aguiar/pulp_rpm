--- conflicted
+++ resolved
@@ -16,11 +16,11 @@
     """
     @mock.patch('pulp.plugins.util.metadata_writer.MetadataFileContext._open_metadata_file_handle')
     def setUp(self, mock_parent_open_file_handle):
-        self.context = UpdateinfoXMLFileContext('/foo', checksum_type='sha256')
+        nevra_in_repo = set([('pulp-test-package', '0', '0.3.1', '1.fc22', 'x86_64')])
+        self.context = UpdateinfoXMLFileContext('/foo', nevra_in_repo, checksum_type='sha256')
         self.context.metadata_file_handle = StringIO()
         self.context._open_metadata_file_handle()
 
-<<<<<<< HEAD
     def _generate_erratum_unit(self):
         """
         Generate erratum unit.
@@ -63,52 +63,6 @@
                      'pkglist': [{'packages': packages, 'name': 'test-name', 'short': ''},
                                  {'packages': packages, 'name': 'test-name', 'short': ''}]}
         return models.Errata(**unit_data)
-=======
-    def setUp(self):
-        """
-        Build an UpdateinfoXMLFileContext and store it on self.updateinfo_xml_file_context.
-        """
-        nevra_in_repo = set([('pulp-test-package', '0', '0.3.1', '1.fc22', 'x86_64')])
-        self.updateinfo_xml_file_context = updateinfo.UpdateinfoXMLFileContext('some_working_dir',
-                                                                               nevra_in_repo)
-        # Let's fake the metadata_file_handle attribute so we can inspect calls to it.
-        self.updateinfo_xml_file_context.metadata_file_handle = mock.MagicMock()
-
-        self.packages = [{'src': 'pulp-test-package-0.3.1-1.fc22.src.rpm',
-                          'name': 'pulp-test-package',
-                          'arch': 'x86_64',
-                          'sums': 'sums',
-                          'filename': 'pulp-test-package-0.3.1-1.fc22.x86_64.rpm',
-                          'epoch': '0',
-                          'version': '0.3.1',
-                          'release': '1.fc22',
-                          'type': 'sha256'}]
-        self.unit_data = {
-            'errata_id': 'RHSA-2014:0042',
-            'title': 'Some Title',
-            'release': '2',
-            'rights': 'You have the right to remain silent.',
-            'solution': 'Open Source is the solution to your problems.',
-            'severity': 'High',
-            'summary': 'A Summary',
-            # Note that pushcount is an int and not a string. This should be OK (no exceptions).
-            'pushcount': 1,
-            'status': 'symbol',
-            'type': 'security',
-            'version': '2.4.1',
-            'issued': '2014-05-27 00:00:00',
-            'reboot_suggested': True,
-            'references': [],
-            'updated': '2014-05-28 00:00:00',
-            'pkglist': [{'packages': self.packages, 'name': 'test-name', 'short': ''},
-                        {'packages': self.packages, 'name': 'test-name', 'short': ''}]}
-
-
-class AddUnitMetadataTests(UpdateinfoXMLFileContextTests):
-    """
-    Tests the UpdateinfoXMLFileContext.add_unit_metadata() method.
-    """
->>>>>>> b4063ae5
 
     def test_handles_integer_pushcount(self):
         """
