--- conflicted
+++ resolved
@@ -632,7 +632,6 @@
             unit.save()
         except NotUniqueError:
             unit = unit.__class__.objects.filter(**unit.unit_key).first()
-<<<<<<< HEAD
         if rpm_parse.signature_enabled(self.config):
             try:
                 rpm_parse.filter_signature(unit, self.config)
@@ -647,8 +646,6 @@
                 self.conduit.set_progress(self.progress_report)
                 return unit
 
-=======
-
         return unit
 
     def associate_rpm_unit(self, unit):
@@ -659,7 +656,6 @@
         :param unit: A content unit
         :type  unit: pulp_rpm.plugins.db.models.RpmBase
         """
->>>>>>> 1b5a064c
         repo_controller.associate_single_unit(self.conduit.repo, unit)
         self.progress_report['content'].success(unit)
         self.conduit.set_progress(self.progress_report)
