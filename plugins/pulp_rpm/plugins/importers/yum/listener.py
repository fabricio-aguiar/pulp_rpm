--- conflicted
+++ resolved
@@ -79,9 +79,11 @@
         if isinstance(model, (models.RPM, models.SRPM)):
             self.metadata_files.add_repodata(model)
         # init unit, which is idempotent
-<<<<<<< HEAD
         unit = self.sync_conduit.init_unit(model.TYPE, model.unit_key, model.metadata,
                                            model.relative_path)
+        # check if the unit has duplicate nevra
+        repo_id = self.sync_conduit.repo_id
+        purge.remove_unit_duplicate_nevra(unit.unit_key, unit.type_id, repo_id)
         # move to final location.
         # we cannot use here shutil.move because it preserves all the file attributes,
         # even the selinux labels from the the source directory, that has different label
@@ -89,14 +91,6 @@
         # we dont't have to worry about the content from working directory as it gets cleaned up,
         # when a task finishes.
         shutil.copy(report.destination, unit.storage_path)
-=======
-        unit = self.sync_conduit.init_unit(model.TYPE, model.unit_key, model.metadata, model.relative_path)
-        # check if the unit has duplicate nevra
-        repo_id = self.sync_conduit.repo_id
-        purge.remove_unit_duplicate_nevra(unit.unit_key, unit.type_id, repo_id)
-        # move to final location
-        shutil.move(report.destination, unit.storage_path)
->>>>>>> ba84bd0b
         # save unit
         self.sync_conduit.save_unit(unit)
         self.progress_report['content'].success(model)
